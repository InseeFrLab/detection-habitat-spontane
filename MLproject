name: satellite

entry_points:
  segmentation:
    parameters:
      remote_server_uri: {type: str, default: https://mlflow.lab.sspcloud.fr}
      experiment_name: {type: str, default: segmentation}
      run_name: {type: str, default: default}
<<<<<<< HEAD
=======
    command: "python ./src/run_training_pipeline.py {remote_server_uri} {experiment_name} {run_name}"
  detection:
    parameters:
      remote_server_uri: {type: str, default: https://mlflow.lab.sspcloud.fr}
      experiment_name: {type: str, default: detection}
      run_name: {type: str, default: default}
>>>>>>> 26dd60ad
    command: "python ./src/run_training_pipeline.py {remote_server_uri} {experiment_name} {run_name}"<|MERGE_RESOLUTION|>--- conflicted
+++ resolved
@@ -6,13 +6,10 @@
       remote_server_uri: {type: str, default: https://mlflow.lab.sspcloud.fr}
       experiment_name: {type: str, default: segmentation}
       run_name: {type: str, default: default}
-<<<<<<< HEAD
-=======
     command: "python ./src/run_training_pipeline.py {remote_server_uri} {experiment_name} {run_name}"
   detection:
     parameters:
       remote_server_uri: {type: str, default: https://mlflow.lab.sspcloud.fr}
       experiment_name: {type: str, default: detection}
       run_name: {type: str, default: default}
->>>>>>> 26dd60ad
     command: "python ./src/run_training_pipeline.py {remote_server_uri} {experiment_name} {run_name}"