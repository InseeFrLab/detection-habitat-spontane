donnees:
  source train: "SENTINEL1-2"
  dataset: "CLASSIFICATION"
  dataset-test: "CLASSIFICATION"
  year: [2021, 2021, 2021, 2022, 2022, 2022]
  dep: ["971", "972", "974", "971", "972", "974"]
  type labeler: "BDTOPO"
  buffer size: 10
  n channels train: 13
  n bands entry: 13
  n bands: 13
  tile size: 100
  augmentation: False
  task: "classification"
  prop: 1

optim:
<<<<<<< HEAD
  loss: "lossbinaire"
  lr: 0.0015
  momentum: 0.9
  module: "resnet50"
  batch size: 30
  batch size test: 2
  max epochs: 100
=======
  loss: "crossentropy"
  lr: 0.0015
  momentum: 0.9
  module: "deeplabv3"
  optimizer: "SGD"
  scheduler: "ReduceLROnPlateau"
  batch size: 50
  batch size test: 16
  max epochs: 150
>>>>>>> b393b7ec
  val prop: 0.2
  accumulate batch : 3

mlflow: True<|MERGE_RESOLUTION|>--- conflicted
+++ resolved
@@ -1,40 +1,30 @@
 donnees:
-  source train: "SENTINEL1-2"
-  dataset: "CLASSIFICATION"
-  dataset-test: "CLASSIFICATION"
+  source train: "SENTINEL2-RVB"
+  dataset: "SENTINEL"
+  dataset-test: "SENTINEL"
   year: [2021, 2021, 2021, 2022, 2022, 2022]
   dep: ["971", "972", "974", "971", "972", "974"]
   type labeler: "BDTOPO"
   buffer size: 10
-  n channels train: 13
-  n bands entry: 13
-  n bands: 13
-  tile size: 100
+  n channels train: 3
+  n bands entry: 12
+  n bands: 3
+  tile size: 150
   augmentation: False
-  task: "classification"
-  prop: 1
+  task: "segmentation"
+  prop: 0.05
 
 optim:
-<<<<<<< HEAD
-  loss: "lossbinaire"
-  lr: 0.0015
+  loss: "crossentropyselmade"
+  lr: 0.003
   momentum: 0.9
-  module: "resnet50"
-  batch size: 30
-  batch size test: 2
-  max epochs: 100
-=======
-  loss: "crossentropy"
-  lr: 0.0015
-  momentum: 0.9
-  module: "deeplabv3"
-  optimizer: "SGD"
-  scheduler: "ReduceLROnPlateau"
+  module: "deeplabv3_RGB_MOCO"
+  optimizer: "Adam"
+  scheduler: "OneCycleLR"
   batch size: 50
   batch size test: 16
   max epochs: 150
->>>>>>> b393b7ec
   val prop: 0.2
-  accumulate batch : 3
+  accumulate batch : 4
 
 mlflow: True