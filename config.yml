data:
<<<<<<< HEAD
  source_train: "SENTINEL2"
  dataset: "SENTINEL"
  dataset_test: "SENTINEL"
  task: "segmentation"
  percent_keep: 0.1

  millesime:
    - dep: "976"
      year: "2022"
    - dep: "976"
      year: "2021"
  type_labeler: "BDTOPO"
  buffer_size: 10
  n_channels_train: 12
  n_bands: 12
=======
  source_train: "PLEIADES"
  dataset: "PLEIADE"
  dataset_test: "PLEIADE"
  task: "segmentation"
  year: [2022]
  dep: ["dummy"]
  type_labeler: "BDTOPO"
  buffer_size: 10
  n_channels_train: 3
  n_bands: 3
>>>>>>> 26dd60ad
  tile_size: 125
  augmentation: True
  prop: 1

optim:
  loss: "crossentropy"
  lr: 0.001
  momentum: 0.9
  module: "deeplabv3"
  batch_size: 4
  batch_size_test: 4
<<<<<<< HEAD
  max_epochs: 2
  val_prop: 0.2
  accumulate_batch : 8
  monitoring:
    checkpoints:
    - monitor: validation_loss
      save_top_k: 1
      save_last: True
      mode: min
    - monitor: validation_IOU
      save_top_k: 1
      save_last: True
      mode: max
    earlystop:
      monitor: validation_loss
      patience: 5
      mode: min
=======
  max_epochs: 200
  val_prop: 0.2
  accumulate_batch : 8
  monitor: "validation_accuracy"
  mode: "max"
  patience: 35
  scheduler_patience: 10
  num_sanity_val_steps: 2

mlflow: True
>>>>>>> 26dd60ad
<|MERGE_RESOLUTION|>--- conflicted
+++ resolved
@@ -1,5 +1,4 @@
 data:
-<<<<<<< HEAD
   source_train: "SENTINEL2"
   dataset: "SENTINEL"
   dataset_test: "SENTINEL"
@@ -15,18 +14,6 @@
   buffer_size: 10
   n_channels_train: 12
   n_bands: 12
-=======
-  source_train: "PLEIADES"
-  dataset: "PLEIADE"
-  dataset_test: "PLEIADE"
-  task: "segmentation"
-  year: [2022]
-  dep: ["dummy"]
-  type_labeler: "BDTOPO"
-  buffer_size: 10
-  n_channels_train: 3
-  n_bands: 3
->>>>>>> 26dd60ad
   tile_size: 125
   augmentation: True
   prop: 1
@@ -36,9 +23,8 @@
   lr: 0.001
   momentum: 0.9
   module: "deeplabv3"
-  batch_size: 4
+  batch_size: 5
   batch_size_test: 4
-<<<<<<< HEAD
   max_epochs: 2
   val_prop: 0.2
   accumulate_batch : 8
@@ -56,15 +42,5 @@
       monitor: validation_loss
       patience: 5
       mode: min
-=======
-  max_epochs: 200
-  val_prop: 0.2
-  accumulate_batch : 8
-  monitor: "validation_accuracy"
-  mode: "max"
-  patience: 35
   scheduler_patience: 10
-  num_sanity_val_steps: 2
-
-mlflow: True
->>>>>>> 26dd60ad
+  num_sanity_val_steps: 2