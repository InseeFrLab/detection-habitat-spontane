donnees:
<<<<<<< HEAD
  source train: "SENTINEL1-2"
  dataset: "SENTINEL"
=======
  source train: "PLEIADES"
  dataset: "PLEIADE" 
>>>>>>> 50fcb356
  year: [2022]
  dep: ["972"]
  type labeler: "BDTOPO"
  buffer size: 10
<<<<<<< HEAD
  n channels train: 13
  n bands: 13
  tile size: 250
  augmentation: True
  task: "segmentation"
=======
  n channels train: 3
  n bands: 3
  tile size: 250
  augmentation: False
  task: "classification"
>>>>>>> 50fcb356

optim:
  loss: "lossbinaire"
  lr: 0.0001
  momentum: 0.9
  module: "binarydeeplabv3"
  batch size: 9
  batch size test: 4
  max epochs: 50
  val prop: 0.2
  accumulate batch : 3

mlflow: True<|MERGE_RESOLUTION|>--- conflicted
+++ resolved
@@ -1,28 +1,15 @@
 donnees:
-<<<<<<< HEAD
   source train: "SENTINEL1-2"
   dataset: "SENTINEL"
-=======
-  source train: "PLEIADES"
-  dataset: "PLEIADE" 
->>>>>>> 50fcb356
   year: [2022]
   dep: ["972"]
   type labeler: "BDTOPO"
   buffer size: 10
-<<<<<<< HEAD
   n channels train: 13
   n bands: 13
   tile size: 250
   augmentation: True
   task: "segmentation"
-=======
-  n channels train: 3
-  n bands: 3
-  tile size: 250
-  augmentation: False
-  task: "classification"
->>>>>>> 50fcb356
 
 optim:
   loss: "lossbinaire"
