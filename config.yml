--- conflicted
+++ resolved
@@ -12,11 +12,7 @@
   task: "classification"
 
 optim:
-<<<<<<< HEAD
   loss: "lossbinaire"
-=======
-  loss: "softiou"
->>>>>>> e90e4740
   lr: 0.0001
   momentum: 0.9
   module: "binarydeeplabv3"
