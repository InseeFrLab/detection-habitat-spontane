donnees:
<<<<<<< HEAD
  source train: "PLEIADES"
  dataset: "CLASSIFICATION" 
  dataset-test: "CLASSIFICATION"
  year: [2022, 2018]
  dep: ["974", "974"]
  type labeler: "BDTOPO"
  buffer size: 10
  n channels train: 3
  n bands: 3
  tile size: 250
  augmentation: False
  task: "classification"
  prop: 1

optim:
  loss: "lossbinaire"
  lr: 0.0001
  momentum: 0.9
  module: "resnet50"
  batch size: 8
  batch size test: 8
  max epochs: 20
  val prop: 0.2
  accumulate batch : 3
=======
  source train: "SENTINEL2-RVB"
  dataset: "SENTINEL"
  dataset-test: "SENTINEL"
  year: [2021, 2021, 2021, 2022, 2022, 2022]
  dep: ["971", "972", "974", "971", "972", "974"]
  type labeler: "BDTOPO"
  buffer size: 10
  n channels train: 3
  n bands entry: 12
  n bands: 3
  tile size: 125
  augmentation: True
  task: "segmentation"
  prop: 0.2

optim:
  loss: "crossentropyselmade"
  lr: 0.0001
  momentum: 0.9
  module: "deeplabv3"
  batch size: 50
  batch size test: 16
  max epochs: 40
  val prop: 0.2
  accumulate batch : 4
>>>>>>> cc67848d

mlflow: True<|MERGE_RESOLUTION|>--- conflicted
+++ resolved
@@ -1,30 +1,4 @@
 donnees:
-<<<<<<< HEAD
-  source train: "PLEIADES"
-  dataset: "CLASSIFICATION" 
-  dataset-test: "CLASSIFICATION"
-  year: [2022, 2018]
-  dep: ["974", "974"]
-  type labeler: "BDTOPO"
-  buffer size: 10
-  n channels train: 3
-  n bands: 3
-  tile size: 250
-  augmentation: False
-  task: "classification"
-  prop: 1
-
-optim:
-  loss: "lossbinaire"
-  lr: 0.0001
-  momentum: 0.9
-  module: "resnet50"
-  batch size: 8
-  batch size test: 8
-  max epochs: 20
-  val prop: 0.2
-  accumulate batch : 3
-=======
   source train: "SENTINEL2-RVB"
   dataset: "SENTINEL"
   dataset-test: "SENTINEL"
@@ -50,6 +24,5 @@
   max epochs: 40
   val prop: 0.2
   accumulate batch : 4
->>>>>>> cc67848d
 
 mlflow: True