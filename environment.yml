--- conflicted
+++ resolved
@@ -36,7 +36,6 @@
           #"974": NA
           #"973": NA
           "976": Donnees/PLEIADES/MAYOTTE/2017/MOSA
-<<<<<<< HEAD
   SENTINEL2:
     2021:
       "971": Donnees/SENTINEL2/GUADELOUPE/TUILES_2021
@@ -46,8 +45,7 @@
       "971": Donnees/SENTINEL2/GUADELOUPE/TUILES_2022
       "972": Donnees/SENTINEL2/MARTINIQUE/TUILES_2022
       "976": Donnees/SENTINEL2/MAYOTTE/TUILES_2022
-=======
->>>>>>> 2291f9df
+
   BDTOPO:
       2022:
         "971": Donnees/BDTOPO/BDTOPO_3-0_TOUSTHEMES_SHP_RGAF09UTM20_D971_2022-03-15/BDTOPO/1_DONNEES_LIVRAISON_2022-03-00081/BDT_3-0_SHP_RGAF09UTM20_D971-ED2022-03-15
@@ -146,7 +144,6 @@
           "973":
           "974": NA
           "976": data/PLEIADES/2017/MAYOTTE
-<<<<<<< HEAD
   SENTINEL2:
     2021:
       "971": data/SENTINEL2/GUADELOUPE/TUILES_2021
@@ -165,12 +162,7 @@
       "971": data/SENTINEL2/GUADELOUPE/LABELS_2022
       "972": data/SENTINEL2/MARTINIQUE/LABELS_2022
       "976": data/SENTINEL2/MAYOTTE/LABELS_2022
-  BDTOPO:
-      2022:
-          #973: data/BDTOPO/BDTOPO_guyane_2022
-          "973": data/BDTOPO/2022/BDTOPO_GUYANE
-=======
-
+      
   BDTOPO:
       2022:
           "973": data/BDTOPO/2022/BDTOPO_GUYANE
@@ -207,5 +199,4 @@
           "972": data/BDTOPO/2016/BDTOPO_MARTINIQUE
           "971": data/BDTOPO/2016/BDTOPO_GUADELOUPE
           "974": data/BDTOPO/2016/BDTOPO_REUNION
-          "976": data/BDTOPO/2016/BDTOPO_MAYOTTE
->>>>>>> 2291f9df
+          "976": data/BDTOPO/2016/BDTOPO_MAYOTTE