bucket: "projet-slums-detection"

sources:
<<<<<<< HEAD
  PAPERS:
    S2Looking: Donnees/PAPERS/S2Looking
    LEVIR_CD: Donnees/PAPERS/LEVIR_CD
  PLEIADES: 
      2022: 
          guadeloupe: Donnees/PLEIADES/GUADELOUPE/2022/MOSA
          martinique: Donnees/PLEIADES/MARTINIQUE/2022/MOSA
          #reunion: NA
          guyane: Donnees/PLEIADES/Cayenne_200722/16bits/ORT_2022072050325085_U22N
          mayotte: Donnees/PLEIADES/MAYOTTE/2022/MOSA

=======
  PLEIADES: 
      2022: 
          guadeloupe: Donnees/PLEIADES/GUADELOUPE/2022/MOSA/
          martinique: Donnees/PLEIADES/MARTINIQUE/2022/MOSA/
          #reunion: NA
          guyane: Donnees/PLEIADES/Cayenne_200722/16bits/ORT_2022072050325085_U22N/
          mayotte: Donnees/PLEIADES/MAYOTTE/2022/MOSA/
          
>>>>>>> b32f874c
      2020:
          #guadeloupe: NA
          #martinique: NA
          #reunion: NA
          #guyane: NA
<<<<<<< HEAD
          mayotte: Donnees/PLEIADES/MAYOTTE/2020/MOSA
=======
          mayotte: Donnees/PLEIADES/MAYOTTE/2020/MOSA/
>>>>>>> b32f874c
      2019:
          #guadeloupe: NA
          #martinique: NA
          #reunion: NA
          #guyane: NA
<<<<<<< HEAD
          mayotte: Donnees/PLEIADES/MAYOTTE/2019/MOSA
      2018:
          #guadeloupe: NA
          #martinique: NA
          reunion: Donnees/PLEIADES/REUNION/2018/MOSA
=======
          mayotte: Donnees/PLEIADES/MAYOTTE/2019/MOSA/
      2018:
          #guadeloupe: NA
          #martinique: NA
          reunion: Donnees/PLEIADES/REUNION/2018/MOSA/
>>>>>>> b32f874c
          #guyane: NA
          #mayotte: 
      2017:
          #guadeloupe: NA
<<<<<<< HEAD
          martinique: Donnees/PLEIADES/MARTINIQUE/2017-2018/MOSA
          #reunion: NA
          #guyane: NA
          mayotte: Donnees/PLEIADES/MAYOTTE/2017/MOSA

=======
          martinique: Donnees/PLEIADES/MARTINIQUE/2017-2018/MOSA/
          #reunion: NA
          #guyane: NA
          mayotte: Donnees/PLEIADES/MAYOTTE/2017/MOSA/
                    
          
          
>>>>>>> b32f874c
  BDTOPO:
    2022:
      guadeloupe: Donnees/BDTOPO/BDTOPO_3-0_TOUSTHEMES_SHP_RGAF09UTM20_D971_2022-03-15
      martinique: Donnees/BDTOPO/BDTOPO_3-0_TOUSTHEMES_SHP_RGAF09UTM20_D972_2022-03-15
      reunion: Donnees/BDTOPO/BDTOPO_3-0_TOUSTHEMES_SHP_RGR92UTM40S_D974_2022-03-15
      guyane: Donnees/BDTOPO/BDTOPO_3-0_TOUSTHEMES_SHP_UTM22RGFG95_D973_2022-03-15
      # guyane: Donnees/BDTOPO/BDTOPO_3-3_TOUSTHEMES_SHP_UTM22RGFG95_D973_2022-12-15
      mayotte: Donnees/BDTOPO/BDTOPO_3-0_TOUSTHEMES_SHP_RGM04UTM38S_D976_2022-03-15
    2021:
      guadeloupe: Donnees/BDTOPO/BDTOPO_3-0_TOUSTHEMES_SHP_RGAF09UTM20_D971_2021-03-15
      martinique: Donnees/BDTOPO/BDTOPO_3-0_TOUSTHEMES_SHP_RGAF09UTM20_D972_2021-03-15
      reunion: Donnees/BDTOPO/BDTOPO_3-0_TOUSTHEMES_SHP_RGR92UTM40S_D974_2021-03-15
      guyane: Donnees/BDTOPO/BDTOPO_3-0_TOUSTHEMES_SHP_UTM22RGFG95_D973_2021-03-15
      mayotte: Donnees/BDTOPO/BDTOPO_3-0_TOUSTHEMES_SHP_RGM04UTM38S_D976_2021-03-15
    2020:
      guadeloupe: Donnees/BDTOPO/BDTOPO_3-0_TOUSTHEMES_SHP_RGAF09UTM20_D971_2020-06-15
      martinique: Donnees/BDTOPO/BDTOPO_3-0_TOUSTHEMES_SHP_RGAF09UTM20_D972_2020-06-15
      reunion: Donnees/BDTOPO/BDTOPO_3-0_TOUSTHEMES_SHP_RGR92UTM40S_D974_2020-06-15
      guyane: Donnees/BDTOPO/BDTOPO_3-0_TOUSTHEMES_SHP_UTM22RGFG95_D973_2020-06-15
      mayotte: Donnees/BDTOPO/BDTOPO_3-0_TOUSTHEMES_SHP_RGM04UTM38S_D976_2020-06-15
    2019:
      guadeloupe: Donnees/BDTOPO/BDTOPO_3-0_TOUSTHEMES_SHP_RGAF09UTM20_D971_2019-03-15
      martinique: Donnees/BDTOPO/BDTOPO_3-0_TOUSTHEMES_SHP_RGAF09UTM20_D972_2019-03-15
      reunion: Donnees/BDTOPO/BDTOPO_3-0_TOUSTHEMES_SHP_RGR92UTM40S_D974_2019-03-15
      guyane: Donnees/BDTOPO/BDTOPO_3-0_TOUSTHEMES_SHP_UTM22RGFG95_D973_2019-03-15
      mayotte: Donnees/BDTOPO/BDTOPO_3-0_TOUSTHEMES_SHP_RGM04UTM38S_D976_2019-03-15
    2018:
      guadeloupe: Donnees/BDTOPO/BDTOPO_2-2_TOUSTHEMES_SHP_UTM20W84GUAD_D971_2018-03-28
      martinique: Donnees/BDTOPO/BDTOPO_2-2_TOUSTHEMES_SHP_UTM20W84MART_D972_2018-03-28
      reunion: Donnees/BDTOPO/BDTOPO_2-2_TOUSTHEMES_SHP_RGR92UTM40S_D974_2018-03-28
      guyane: Donnees/BDTOPO/BDTOPO_2-2_TOUSTHEMES_SHP_UTM22RGFG95_D973_2018-03-28
      mayotte: Donnees/BDTOPO/BDTOPO_2-2_TOUSTHEMES_SHP_RGM04UTM38S_D976_2018-03-28
    2017:
      guadeloupe: Donnees/BDTOPO/BDTOPO_2-2_TOUSTHEMES_SHP_UTM20W84GUAD_D971_2017-03-30
      martinique: Donnees/BDTOPO/BDTOPO_2-2_TOUSTHEMES_SHP_UTM20W84MART_D972_2017-03-30
      reunion: Donnees/BDTOPO/BDTOPO_2-2_TOUSTHEMES_SHP_RGR92UTM40S_D974_2017-03-30
      guyane: Donnees/BDTOPO/BDTOPO_2-2_TOUSTHEMES_SHP_UTM22RGFG95_D973_2017-03-30
      mayotte: Donnees/BDTOPO/BDTOPO_2-2_TOUSTHEMES_SHP_RGM04UTM38S_D976_2017-03-30
    2016:
      guadeloupe: Donnees/BDTOPO/BDTOPO_2-1_TOUSTHEMES_SHP_UTM20W84GUAD_D971_2016-04-01
      martinique: Donnees/BDTOPO/BDTOPO_2-1_TOUSTHEMES_SHP_UTM20W84MART_D972_2016-04-01
      reunion: Donnees/BDTOPO/BDTOPO_2-1_TOUSTHEMES_SHP_RGR92UTM40S_D974_2016-04-01
      guyane: Donnees/BDTOPO/BDTOPO_2-1_TOUSTHEMES_SHP_UTM22RGFG95_D973_2016-04-01
      mayotte: Donnees/BDTOPO/BDTOPO_2-1_TOUSTHEMES_SHP_RGM04UTM38S_D976_2016-04-01
  RIL: Donnees/RIL/ril_data.parquet
  old_gr:
    "971": Donnees/RIL/old_gr/old_gr_971.geojson
    "972": Donnees/RIL/old_gr/old_gr_972.geojson
    "973": Donnees/RIL/old_gr/old_gr_973.geojson
    "974": Donnees/RIL/old_gr/old_gr_974.geojson
    "976": Donnees/RIL/old_gr/old_gr_976.geojson
    "977": Donnees/RIL/old_gr/old_gr_977.geojson
    "978": Donnees/RIL/old_gr/old_gr_978.geojson
  new_gr:
    "971": Donnees/RIL/new_gr/new_gr_971.geojson
    "972": Donnees/RIL/new_gr/new_gr_972.geojson
    "973": Donnees/RIL/new_gr/new_gr_973.geojson
    "974": Donnees/RIL/new_gr/new_gr_974.geojson
    "976": Donnees/RIL/new_gr/new_gr_976.geojson
    "977": Donnees/RIL/new_gr/new_gr_977.geojson
    "978": Donnees/RIL/new_gr/new_gr_978.geojson

local-path:
<<<<<<< HEAD
  PAPERS: data/paper_dataset
=======
>>>>>>> b32f874c
  PLEIADES: 
      2022: 
          guadeloupe: data/PLEIADES/2022/GUADELOUPE
          martinique: data/PLEIADES/2022/MARTINIQUE
          #reunion: NA
          guyane: data/PLEIADES/2022/GUYANE
          mayotte: data/PLEIADES/2022/MAYOTTE
          
      2020:
          #guadeloupe: NA
          #martinique: NA
          #reunion: NA
          #guyane: NA
          mayotte: data/PLEIADES/2020/MAYOTTE
      2019:
          #guadeloupe: NA
          #martinique: NA
          #reunion: NA
          #guyane: NA
          mayotte: data/PLEIADES/2019/MAYOTTE
      2018:
          #guadeloupe: NA
          #martinique: NA
          reunion: data/PLEIADES/2018/REUNION
          #guyane: NA
          #mayotte: NA
      2017:
          #guadeloupe: NA
          martinique: data/PLEIADES/2017/MARTINIQUE
          #reunion: NA
          #guyane: NA
          mayotte: data/PLEIADES/2017/MAYOTTE
  BDTOPO:
      2022:
          #guyane: data/BDTOPO/BDTOPO_guyane_2022
<<<<<<< HEAD
          guyane: data/BDTOPO/2022/BDTOPO_GUYANE
  
=======
          guyane: data/BDTOPO/2022/BDTOPO_GUYANE
>>>>>>> b32f874c
<|MERGE_RESOLUTION|>--- conflicted
+++ resolved
@@ -1,75 +1,42 @@
 bucket: "projet-slums-detection"
 
 sources:
-<<<<<<< HEAD
   PAPERS:
     S2Looking: Donnees/PAPERS/S2Looking
     LEVIR_CD: Donnees/PAPERS/LEVIR_CD
-  PLEIADES: 
-      2022: 
+  PLEIADES:
+      2022:
           guadeloupe: Donnees/PLEIADES/GUADELOUPE/2022/MOSA
           martinique: Donnees/PLEIADES/MARTINIQUE/2022/MOSA
           #reunion: NA
           guyane: Donnees/PLEIADES/Cayenne_200722/16bits/ORT_2022072050325085_U22N
           mayotte: Donnees/PLEIADES/MAYOTTE/2022/MOSA
 
-=======
-  PLEIADES: 
-      2022: 
-          guadeloupe: Donnees/PLEIADES/GUADELOUPE/2022/MOSA/
-          martinique: Donnees/PLEIADES/MARTINIQUE/2022/MOSA/
-          #reunion: NA
-          guyane: Donnees/PLEIADES/Cayenne_200722/16bits/ORT_2022072050325085_U22N/
-          mayotte: Donnees/PLEIADES/MAYOTTE/2022/MOSA/
-          
->>>>>>> b32f874c
       2020:
           #guadeloupe: NA
           #martinique: NA
           #reunion: NA
           #guyane: NA
-<<<<<<< HEAD
           mayotte: Donnees/PLEIADES/MAYOTTE/2020/MOSA
-=======
-          mayotte: Donnees/PLEIADES/MAYOTTE/2020/MOSA/
->>>>>>> b32f874c
       2019:
           #guadeloupe: NA
           #martinique: NA
           #reunion: NA
           #guyane: NA
-<<<<<<< HEAD
           mayotte: Donnees/PLEIADES/MAYOTTE/2019/MOSA
       2018:
           #guadeloupe: NA
           #martinique: NA
           reunion: Donnees/PLEIADES/REUNION/2018/MOSA
-=======
-          mayotte: Donnees/PLEIADES/MAYOTTE/2019/MOSA/
-      2018:
-          #guadeloupe: NA
-          #martinique: NA
-          reunion: Donnees/PLEIADES/REUNION/2018/MOSA/
->>>>>>> b32f874c
           #guyane: NA
-          #mayotte: 
+          #mayotte:
       2017:
           #guadeloupe: NA
-<<<<<<< HEAD
           martinique: Donnees/PLEIADES/MARTINIQUE/2017-2018/MOSA
           #reunion: NA
           #guyane: NA
           mayotte: Donnees/PLEIADES/MAYOTTE/2017/MOSA
 
-=======
-          martinique: Donnees/PLEIADES/MARTINIQUE/2017-2018/MOSA/
-          #reunion: NA
-          #guyane: NA
-          mayotte: Donnees/PLEIADES/MAYOTTE/2017/MOSA/
-                    
-          
-          
->>>>>>> b32f874c
   BDTOPO:
     2022:
       guadeloupe: Donnees/BDTOPO/BDTOPO_3-0_TOUSTHEMES_SHP_RGAF09UTM20_D971_2022-03-15
@@ -133,18 +100,15 @@
     "978": Donnees/RIL/new_gr/new_gr_978.geojson
 
 local-path:
-<<<<<<< HEAD
   PAPERS: data/paper_dataset
-=======
->>>>>>> b32f874c
-  PLEIADES: 
-      2022: 
+  PLEIADES:
+      2022:
           guadeloupe: data/PLEIADES/2022/GUADELOUPE
           martinique: data/PLEIADES/2022/MARTINIQUE
           #reunion: NA
           guyane: data/PLEIADES/2022/GUYANE
           mayotte: data/PLEIADES/2022/MAYOTTE
-          
+
       2020:
           #guadeloupe: NA
           #martinique: NA
@@ -172,9 +136,4 @@
   BDTOPO:
       2022:
           #guyane: data/BDTOPO/BDTOPO_guyane_2022
-<<<<<<< HEAD
-          guyane: data/BDTOPO/2022/BDTOPO_GUYANE
-  
-=======
-          guyane: data/BDTOPO/2022/BDTOPO_GUYANE
->>>>>>> b32f874c
+          guyane: data/BDTOPO/2022/BDTOPO_GUYANE