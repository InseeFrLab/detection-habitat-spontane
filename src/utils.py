--- conflicted
+++ resolved
@@ -13,11 +13,8 @@
 from affine import Affine
 from s3fs import S3FileSystem
 
-<<<<<<< HEAD
 from mappings import (dep_to_crs, num_dep_to_name_dep)
 
-=======
->>>>>>> b32f874c
 
 def get_root_path() -> Path:
     """
