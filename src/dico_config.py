import torch.nn as nn
from torch.nn import CrossEntropyLoss

<<<<<<< HEAD
=======
from data.components.change_detection_dataset import ChangeIsEverywhereDataset, ChangeDetectionDataset
from data.components.dataset import PleiadeDataset
from data.components.classification_patch import PatchClassification
from models.components.segmentation_models import DeepLabv3Module
from models.components.classification_models import ResNet50Module
from classes.optim.losses import SoftIoULoss
from models.segmentation_module import SegmentationModule
from models.classification_module import ClassificationModule
>>>>>>> 912f22aa
from classes.optim.evaluation_model import (
    evaluer_modele_sur_jeu_de_test_classification_pleiade,
    evaluer_modele_sur_jeu_de_test_segmentation_pleiade,
<<<<<<< HEAD
    evaluer_modele_sur_jeu_de_test_segmentation_sentinel,
=======
    evaluer_modele_sur_jeu_de_test_classification_pleiade,
    evaluer_modele_sur_jeu_de_test_change_detection_pleiade
>>>>>>> 912f22aa
)
from classes.optim.losses import CrossEntropySelfmade, SoftIoULoss
from data.components.classification_patch import PatchClassification
from data.components.dataset import PleiadeDataset, SentinelDataset
from models.classification_module import ClassificationModule
from models.components.classification_models import ResNet50Module
from models.components.segmentation_models import DeepLabv3Module
from models.segmentation_module import SegmentationModule

dataset_dict = {
<<<<<<< HEAD
    "PLEIADE": PleiadeDataset,
    "CLASSIFICATION": PatchClassification,
    "SENTINEL": SentinelDataset,
}
=======
                "PLEIADE": PleiadeDataset,
                "CLASSIFICATION": PatchClassification,
                "CHANGEISEVERYWHERE": ChangeIsEverywhereDataset,
                "CHANGEDETECTIONDATASET": ChangeDetectionDataset,
        }
>>>>>>> 912f22aa

module_dict = {"deeplabv3": DeepLabv3Module, "resnet50": ResNet50Module}

loss_dict = {
    "softiou": SoftIoULoss,
    "crossentropy": CrossEntropyLoss,
    "crossentropyselmade": CrossEntropySelfmade,
    "lossbinaire": nn.BCELoss,
}

task_to_lightningmodule = {
<<<<<<< HEAD
    "segmentation": SegmentationModule,
    "classification": ClassificationModule,
}

task_to_evaluation = {
    "PLEIADESsegmentation": evaluer_modele_sur_jeu_de_test_segmentation_pleiade,
    "PLEIADESclassification": evaluer_modele_sur_jeu_de_test_classification_pleiade,
    "SENTINEL1-2segmentation": evaluer_modele_sur_jeu_de_test_segmentation_sentinel,
}
=======
            "segmentation": SegmentationModule,
            "classification": ClassificationModule,
            "change-detection": SegmentationModule
        }

task_to_evaluation = {
            "segmentation": evaluer_modele_sur_jeu_de_test_segmentation_pleiade,
            "classification": evaluer_modele_sur_jeu_de_test_classification_pleiade,
            "change-detection": evaluer_modele_sur_jeu_de_test_change_detection_pleiade
        }
>>>>>>> 912f22aa
<|MERGE_RESOLUTION|>--- conflicted
+++ resolved
@@ -1,28 +1,13 @@
 import torch.nn as nn
 from torch.nn import CrossEntropyLoss
 
-<<<<<<< HEAD
-=======
-from data.components.change_detection_dataset import ChangeIsEverywhereDataset, ChangeDetectionDataset
-from data.components.dataset import PleiadeDataset
-from data.components.classification_patch import PatchClassification
-from models.components.segmentation_models import DeepLabv3Module
-from models.components.classification_models import ResNet50Module
-from classes.optim.losses import SoftIoULoss
-from models.segmentation_module import SegmentationModule
-from models.classification_module import ClassificationModule
->>>>>>> 912f22aa
 from classes.optim.evaluation_model import (
     evaluer_modele_sur_jeu_de_test_classification_pleiade,
     evaluer_modele_sur_jeu_de_test_segmentation_pleiade,
-<<<<<<< HEAD
     evaluer_modele_sur_jeu_de_test_segmentation_sentinel,
-=======
-    evaluer_modele_sur_jeu_de_test_classification_pleiade,
-    evaluer_modele_sur_jeu_de_test_change_detection_pleiade
->>>>>>> 912f22aa
 )
 from classes.optim.losses import CrossEntropySelfmade, SoftIoULoss
+from data.components.change_detection_dataset import ChangeIsEverywhereDataset, ChangeDetectionDataset
 from data.components.classification_patch import PatchClassification
 from data.components.dataset import PleiadeDataset, SentinelDataset
 from models.classification_module import ClassificationModule
@@ -31,18 +16,12 @@
 from models.segmentation_module import SegmentationModule
 
 dataset_dict = {
-<<<<<<< HEAD
     "PLEIADE": PleiadeDataset,
     "CLASSIFICATION": PatchClassification,
     "SENTINEL": SentinelDataset,
+    "CHANGEISEVERYWHERE": ChangeIsEverywhereDataset,
+    "CHANGEDETECTIONDATASET": ChangeDetectionDataset,
 }
-=======
-                "PLEIADE": PleiadeDataset,
-                "CLASSIFICATION": PatchClassification,
-                "CHANGEISEVERYWHERE": ChangeIsEverywhereDataset,
-                "CHANGEDETECTIONDATASET": ChangeDetectionDataset,
-        }
->>>>>>> 912f22aa
 
 module_dict = {"deeplabv3": DeepLabv3Module, "resnet50": ResNet50Module}
 
@@ -54,25 +33,15 @@
 }
 
 task_to_lightningmodule = {
-<<<<<<< HEAD
     "segmentation": SegmentationModule,
     "classification": ClassificationModule,
+    "change-detection": SegmentationModule,
 }
 
 task_to_evaluation = {
     "PLEIADESsegmentation": evaluer_modele_sur_jeu_de_test_segmentation_pleiade,
     "PLEIADESclassification": evaluer_modele_sur_jeu_de_test_classification_pleiade,
     "SENTINEL1-2segmentation": evaluer_modele_sur_jeu_de_test_segmentation_sentinel,
-}
-=======
-            "segmentation": SegmentationModule,
-            "classification": ClassificationModule,
-            "change-detection": SegmentationModule
-        }
+    "change-detection": evaluer_modele_sur_jeu_de_test_change_detection_pleiade
 
-task_to_evaluation = {
-            "segmentation": evaluer_modele_sur_jeu_de_test_segmentation_pleiade,
-            "classification": evaluer_modele_sur_jeu_de_test_classification_pleiade,
-            "change-detection": evaluer_modele_sur_jeu_de_test_change_detection_pleiade
-        }
->>>>>>> 912f22aa
+}