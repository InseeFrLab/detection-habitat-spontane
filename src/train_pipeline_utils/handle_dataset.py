--- conflicted
+++ resolved
@@ -185,7 +185,9 @@
         transforms_augmentation = album.Compose(
             [
                 album.Resize(300, 300, always_apply=True),
-                album.RandomResizedCrop(*image_size, scale=(0.7, 1.0), ratio=(0.7, 1)),
+                album.RandomResizedCrop(
+                    *image_size, scale=(0.7, 1.0), ratio=(0.7, 1)
+                ),
                 album.HorizontalFlip(),
                 album.VerticalFlip(),
                 album.Normalize(mean, std),
@@ -198,7 +200,6 @@
     return transforms_augmentation, transforms_preprocessing
 
 
-<<<<<<< HEAD
 def generate_transform(tile_size, augmentation, task: str):
     """
     Generates PyTorch transforms for data augmentation and preprocessing.
@@ -251,8 +252,6 @@
     return transforms_augmentation, transforms_preprocessing
 
 
-=======
->>>>>>> 26dd60ad
 def collate_fn(batch):
     """
     Collate function for object detection Dataloader.
