import os

import numpy as np
import rasterio

<<<<<<< HEAD
from classes.data.satellite_image import SatelliteImage
from classes.labelers.labeler import Labeler
from utils.filter import has_cloud, is_too_black2, is_too_black, mask_full_cloud, patch_nocloud
=======
from utils.filter import has_cloud, is_too_black2

>>>>>>> 1e004a4d

def check_labelled_images(output_directory_name):
    """
    checks that there is not already a directory with images and their mask.
    if it doesn't exist, it is created.

    Args:
        output_directory_name: a string representing the path to \
            the directory that may already contain data and masks.

    Returns:
        boolean: True if the directory exists and is not empty. \
            False if the directory doesn't exist or is empty.
    """

    print("Entre dans la fonction check_labelled_images")
    output_images_path = output_directory_name + "/images"
    output_masks_path = output_directory_name + "/labels"
    if (os.path.exists(output_masks_path)) and (
        len(os.listdir(output_masks_path)) != 0
    ):
        print("The directory already exists and is not empty.")
        return True
    elif (os.path.exists(output_masks_path)) and (
        len(os.listdir(output_masks_path)) == 0
    ):
        print("The directory exists but is empty.")
        return False
    else:
        os.makedirs(output_images_path)
        os.makedirs(output_masks_path)
        print("Directory created")
        return False


<<<<<<< HEAD
# def split_images(file_path, n_bands):
#     """
#     splits the images if they are not already at the expected size.

#     Args:
#         file path: a string representing the path to the directory \
#         that contains the data to be splitted.
#         n_bands: an integer representing the number of \
#         bands in the input images.

#     Returns:
#         list[SatelliteImage] : the list containing the splitted data.
#     """

#     # print("Entre dans la fonction split_images")
#     list_name = os.listdir(file_path)
#     list_path = [file_path + "/" + name for name in list_name]

#     list_images = [
#         SatelliteImage.from_raster(
#             file_path=path, dep=None, date=None, n_bands=n_bands
#         )
#         for path in list_path
#     ]

#     if list_images[0].array.shape[1] != 250:
#         list_splitted_images = [image.split(250) for image in list_images]
#         list_splitted_images = sum(list_splitted_images, [])
#     else:
#         list_splitted_images = list_images

#     # print("Nombre d'images splitées : ", len(list_splitted_images))
#     return list_splitted_images

# src = config_data["source train"]
# list_images = list_splitted_images
def filter_images(src, list_images, list_array_cloud):
=======
def filter_images(src, list_images):
>>>>>>> 1e004a4d
    """
    calls the appropriate function according to the data type.

    Args:
        src : the string that specifies the data type.
        list_images : the list containing the splitted data to be filtered.

    Returns:
        function : a call to the appopriate filter function according to\
            the data type.
    """

    # print("Entre dans la fonction filter_images")
    if src == "PLEIADES":
        return filter_images_pleiades(list_images,list_array_cloud)
    elif src == "SENTINEL2":
        return filter_images_sentinel2(list_images)


def filter_images_pleiades(list_images, list_array_cloud):
    """
    filters the Pleiades images that are too dark and/or contain clouds.

    Args:
        list_images : the list containing the splitted data to be filtered.

    Returns:
        list[SatelliteImage] : the list containing the splitted \
            and filtered data.
    """
    # print("Entre dans la fonction filter_images_pleiades")
    list_filtered_splitted_images = []

    if list_array_cloud:
        for splitted_image, array_cloud in zip(list_images, list_array_cloud):
            if not is_too_black(splitted_image):
                prop_cloud = np.sum(array_cloud)/(array_cloud.shape[0])**2
                if not prop_cloud > 0:
                    list_filtered_splitted_images.append(splitted_image)
    else:
        for splitted_image in list_images:
            if not is_too_black(splitted_image):
                list_filtered_splitted_images.append(splitted_image)

    return list_filtered_splitted_images


def filter_images_sentinel2(list_images):
    """
    filters the Sentinel2 images.

    Args:
        list_images : the list containing the splitted data to be filtered.

    Returns:
        list[SatelliteImage] : the list containing the splitted and\
            filtered data.
    """

    # print("Entre dans la fonction filter_images_sentinel2")
    return list_images


def label_images(list_images, labeler):
    """
    labels the images according to type of labeler desired.

    Args:
        list_images : the list containing the splitted and filtered data \
            to be labeled.
        labeler : a Labeler object representing the labeler \
            used to create segmentation labels.

    Returns:
        list[SatelliteImage] : the list containing the splitted and \
            filtered data with a not-empty mask and the associated masks.
    """

    # print("Entre dans la fonction label_images")
    list_masks = []
    list_filtered_splitted_labeled_images = []

    for satellite_image in list_images:
        mask = labeler.create_segmentation_label(satellite_image)
        if np.sum(mask) != 0:
            list_filtered_splitted_labeled_images.append(satellite_image)
            list_masks.append(mask)

    # print(
    #     "Nombre d'images labelisées : ",
    #     len(list_filtered_splitted_labeled_images),
    #     ", Nombre de masques : ",
    #     len(list_masks),
    # )
    return list_filtered_splitted_labeled_images, list_masks


def save_images_and_masks(list_images, list_masks, output_directory_name):
    """
    write the couple images/masks into a specific folder.

    Args:
        list_images : the list containing the splitted and filtered data \
            to be saved.
        list_masks : the list containing the masks to be saved.
        a string representing the name of the output \
            directory where the split images and their masks should be saved.

    Returns:
        str: The name of the output directory.
    """
    

    # print("Entre dans la fonction save_images_and_masks")
    output_images_path = output_directory_name + "/images"
    output_masks_path = output_directory_name + "/labels"
    i = 0
    for image, mask in zip(list_images, list_masks):
<<<<<<< HEAD
        # image = list_images[0]
        #bb = image.bounds
        
        #filename = str(bb[0]) + "_" + str(bb[1]) + "_" \
        #   + "{:03d}".format(i)
        filename = image.filename.split(".")[0] + "_" + "{:03d}".format(i)
=======
        bb = image.bounds
        filename = str(int(bb[0])) + "_" + str(int(bb[1])) + "_" + str(i)
>>>>>>> 1e004a4d
        i = i + 1
        try:
            image.to_raster(output_images_path, filename + ".jp2", "jp2", None)
            np.save(
                output_masks_path + "/" + filename + ".npy",
                mask,
            )

        except rasterio._err.CPLE_AppDefinedError:
            # except:
            print("Writing error", image.filename)
            continue

    return None<|MERGE_RESOLUTION|>--- conflicted
+++ resolved
@@ -3,14 +3,9 @@
 import numpy as np
 import rasterio
 
-<<<<<<< HEAD
 from classes.data.satellite_image import SatelliteImage
 from classes.labelers.labeler import Labeler
 from utils.filter import has_cloud, is_too_black2, is_too_black, mask_full_cloud, patch_nocloud
-=======
-from utils.filter import has_cloud, is_too_black2
-
->>>>>>> 1e004a4d
 
 def check_labelled_images(output_directory_name):
     """
@@ -46,47 +41,7 @@
         return False
 
 
-<<<<<<< HEAD
-# def split_images(file_path, n_bands):
-#     """
-#     splits the images if they are not already at the expected size.
-
-#     Args:
-#         file path: a string representing the path to the directory \
-#         that contains the data to be splitted.
-#         n_bands: an integer representing the number of \
-#         bands in the input images.
-
-#     Returns:
-#         list[SatelliteImage] : the list containing the splitted data.
-#     """
-
-#     # print("Entre dans la fonction split_images")
-#     list_name = os.listdir(file_path)
-#     list_path = [file_path + "/" + name for name in list_name]
-
-#     list_images = [
-#         SatelliteImage.from_raster(
-#             file_path=path, dep=None, date=None, n_bands=n_bands
-#         )
-#         for path in list_path
-#     ]
-
-#     if list_images[0].array.shape[1] != 250:
-#         list_splitted_images = [image.split(250) for image in list_images]
-#         list_splitted_images = sum(list_splitted_images, [])
-#     else:
-#         list_splitted_images = list_images
-
-#     # print("Nombre d'images splitées : ", len(list_splitted_images))
-#     return list_splitted_images
-
-# src = config_data["source train"]
-# list_images = list_splitted_images
-def filter_images(src, list_images, list_array_cloud):
-=======
 def filter_images(src, list_images):
->>>>>>> 1e004a4d
     """
     calls the appropriate function according to the data type.
 
@@ -205,17 +160,12 @@
     output_masks_path = output_directory_name + "/labels"
     i = 0
     for image, mask in zip(list_images, list_masks):
-<<<<<<< HEAD
         # image = list_images[0]
         #bb = image.bounds
         
         #filename = str(bb[0]) + "_" + str(bb[1]) + "_" \
         #   + "{:03d}".format(i)
         filename = image.filename.split(".")[0] + "_" + "{:03d}".format(i)
-=======
-        bb = image.bounds
-        filename = str(int(bb[0])) + "_" + str(int(bb[1])) + "_" + str(i)
->>>>>>> 1e004a4d
         i = i + 1
         try:
             image.to_raster(output_images_path, filename + ".jp2", "jp2", None)
