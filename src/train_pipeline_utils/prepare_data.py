--- conflicted
+++ resolved
@@ -41,11 +41,7 @@
         return False
 
 
-<<<<<<< HEAD
-def filter_images(src, list_images, list_array_cloud):
-=======
 def filter_images(src, list_images,list_array_cloud = None):
->>>>>>> 2db8b7ca
     """
     calls the appropriate function according to the data type.
 
@@ -73,26 +69,16 @@
         list_images : the list containing the splitted data to be filtered.
 
     Returns:
-<<<<<<< HEAD
-        list[SatelliteImage] : the list containing \
-            the splitted and filtered data.
-=======
         list[SatelliteImage] : the list containing the splitted \
             and filtered data.
->>>>>>> 2db8b7ca
     """
     # print("Entre dans la fonction filter_images_pleiades")
     list_filtered_splitted_images = []
 
     if list_array_cloud:
         for splitted_image, array_cloud in zip(list_images, list_array_cloud):
-<<<<<<< HEAD
-            if not is_too_black(splitted_image):
-                prop_cloud = np.sum(array_cloud) / (array_cloud.shape[0]) ** 2
-=======
             if not is_too_black2(splitted_image):
                 prop_cloud = np.sum(array_cloud)/(array_cloud.shape[0])**2
->>>>>>> 2db8b7ca
                 if not prop_cloud > 0:
                     list_filtered_splitted_images.append(splitted_image)
     else:
@@ -147,21 +133,21 @@
     list_filtered_splitted_labeled_images_empty = []
     list_masks_empty = []
 
+    # Store labeled images in two lists depending on whether they 
+    # contain buildings
     for satellite_image in list_images:
         mask = labeler.create_segmentation_label(satellite_image)
-<<<<<<< HEAD
         if np.sum(mask) != 0:
             list_filtered_splitted_labeled_images.append(satellite_image)
             list_masks.append(mask)
         else:
             list_filtered_splitted_labeled_images_empty.append(satellite_image)
             list_masks_empty.append(mask)
-        else:
-            list_filtered_splitted_labeled_images.append(satellite_image)
-            list_masks.append(mask)
-
+
+    # Getting images with buildings and without according
+    # to a certain proportion
     length_labelled = len(list_filtered_splitted_labeled_images)
-    lenght_unlabelled = prop*length_labelled
+    lenght_unlabelled = prop * length_labelled
     if lenght_unlabelled < len(list_filtered_splitted_labeled_images_empty):
         list_to_add = random.sample(
             list_filtered_splitted_labeled_images_empty,
@@ -175,11 +161,6 @@
             list_filtered_splitted_labeled_images_empty
         )
         list_masks.extend(list_masks_empty)
-=======
-        #if np.sum(mask) >0:
-        list_filtered_splitted_labeled_images.append(satellite_image)
-        list_masks.append(mask)
->>>>>>> 2db8b7ca
 
     # print(
     #     "Nombre d'images labelisées : ",
@@ -219,25 +200,10 @@
 
         try:
             image.to_raster(output_images_path, filename + ".jp2", "jp2", None)
-<<<<<<< HEAD
             np.save(output_masks_path + "/" + filename + ".npy", mask)
-=======
-            np.save(
-                output_masks_path + "/" + filename + ".npy",
-                mask,
-            )
-
->>>>>>> 2db8b7ca
         except rasterio._err.CPLE_AppDefinedError:
             # except:
             print("Writing error", image.filename)
             continue
 
-<<<<<<< HEAD
-    # nb = len(os.listdir(output_directory_name + "/images"))
-    # print(str(nb) + " couples images/masques retenus")
-    return None
-=======
-    return None
-
->>>>>>> 2db8b7ca
+    return None