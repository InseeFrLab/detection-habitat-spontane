--- conflicted
+++ resolved
@@ -132,8 +132,7 @@
     balancing_dict = {}
     for i, satellite_image in enumerate(list_images):
         mask = labeler.create_segmentation_label(satellite_image)
-<<<<<<< HEAD
-        if task == "segmentation":
+        if task != "classification":
             if np.sum(mask) != 0:
                 balancing_dict[
                     satellite_image.filename.split(".")[0] + "_" + "{:04d}".format(i)
@@ -147,16 +146,6 @@
             if np.sum(mask) != 0:
                 balancing_dict[satellite_image.filename.split('.')[0] + "_" + "{:04d}".format(i)] = 1
                 labels.append(1)
-=======
-        if task != "classification":
-            if np.sum(mask) > 0:
-                list_filtered_splitted_labeled_images.append(satellite_image)
-                list_masks.append(mask)
-
-        if task == "classification":
-            if np.sum(mask) >= 1:
-                list_masks.append(1)
->>>>>>> 912f22aa
             else:
                 balancing_dict[satellite_image.filename.split('.')[0] + "_" + "{:04d}".format(i)] = 0
                 labels.append(0)
@@ -234,13 +223,9 @@
         filename = image.filename.split(".")[0] + "_" + "{:04d}".format(i)
         i = i + 1
 
-<<<<<<< HEAD
         try:
-            if task == "segmentation":
+            if task != "classification":
                 image.to_raster(output_images_path, filename + ".jp2", "jp2", None)
-=======
-            if task != "classification":
->>>>>>> 912f22aa
                 np.save(
                     output_masks_path + "/" + filename + ".npy",
                     mask,
