--- conflicted
+++ resolved
@@ -1,17 +1,12 @@
 import os
 import numpy as np
 import rasterio
-<<<<<<< HEAD
-import random
-
-from utils.filter import is_too_black, is_too_water
-=======
 import csv
 import pandas as pd
 from tqdm import tqdm
-
-from utils.filter import is_too_black
->>>>>>> 01ba89ab
+import random
+
+from utils.filter import is_too_black, is_too_water
 
 
 def check_labelled_images(output_directory_name):
@@ -64,13 +59,8 @@
     # print("Entre dans la fonction filter_images")
     if src == "PLEIADES":
         return filter_images_pleiades(list_images, list_array_cloud)
-<<<<<<< HEAD
     else:
         return filter_images_sentinel(list_images)
-=======
-    elif src == "SENTINEL2":
-        return filter_images_sentinel2(list_images)
->>>>>>> 01ba89ab
 
 
 def filter_images_pleiades(list_images, list_array_cloud):
@@ -140,29 +130,26 @@
     labels = []
     balancing_dict = {}
     for satellite_image in list_images:
-<<<<<<< HEAD
-        label = labeler.create_segmentation_label(satellite_image)
-        if np.sum(label) != 0:
-            balancing_dict[satellite_image.filename] = 1
-        else:
-            balancing_dict[satellite_image.filename] = 0
-        labels.append(label)
-=======
         mask = labeler.create_segmentation_label(satellite_image)
         if task == "segmentation":
-            if np.sum(mask) > 0:
-                list_filtered_splitted_labeled_images.append(satellite_image)
-                list_masks.append(mask)
-
-        if task == "classification":
+            if np.sum(mask) != 0:
+                balancing_dict[satellite_image.filename] = 1
+            else:
+                balancing_dict[satellite_image.filename] = 0
+            labels.append(mask)
+        elif task == "classification":
             if np.sum(mask) >= 1:
-                list_masks.append(1)
+                labels.append(1)
             else:
-                list_masks.append(0)
-            list_filtered_splitted_labeled_images.append(satellite_image)
->>>>>>> 01ba89ab
-
-    return labels, balancing_dict
+                labels.append(0)
+
+    # print(
+    #     "Nombre d'images labelisées : ",
+    #     len(list_filtered_splitted_labeled_images),
+    #     ", Nombre de masques : ",
+    #     len(list_masks),
+    # )
+    return list_filtered_splitted_labeled_images, list_masks
 
 
 def save_images_and_masks(
@@ -181,30 +168,15 @@
     Returns:
         str: The name of the output directory.
     """
-<<<<<<< HEAD
-
-=======
->>>>>>> 01ba89ab
     # print("Entre dans la fonction save_images_and_masks")
     output_images_path = output_directory_name + "/images"
     output_masks_path = output_directory_name + "/labels"
 
     for i, (image, mask) in enumerate(zip(list_images, list_masks)):
         # image = list_images[0]
-<<<<<<< HEAD
         # bb = image.bounds
 
         # filename = str(bb[0]) + "_" + str(bb[1]) + "_" \
-        #   + "{:03d}".format(i)
-        filename = f"{image.filename.split('.')[0]}_{i}"
-
-        try:
-            image.to_raster(output_images_path, filename + ".jp2", "jp2", None)
-            np.save(output_masks_path + "/" + filename + ".npy", mask)
-=======
-        #bb = image.bounds
-
-        #filename = str(bb[0]) + "_" + str(bb[1]) + "_" \
         #   + "{:03d}".format(i)
         filename = image.filename.split(".")[0] + "_" + "{:04d}".format(i)
         i = i + 1
@@ -232,15 +204,11 @@
                         writer = csv.writer(csvfile)
                         writer.writerow([filename, mask])
 
->>>>>>> 01ba89ab
         except rasterio._err.CPLE_AppDefinedError:
             # except:
             print("Writing error", image.filename)
             continue
 
-<<<<<<< HEAD
-    return None
-=======
     return None
 
 
@@ -313,5 +281,4 @@
         if filename not in list_name_jp2:
             image_path = os.path.join(image_folder, filename)
             # Remove the image from the folder
-            os.remove(image_path)
->>>>>>> 01ba89ab
+            os.remove(image_path)