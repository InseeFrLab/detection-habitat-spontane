--- conflicted
+++ resolved
@@ -27,7 +27,6 @@
 from data.components.dataset import PleiadeDataset
 from models.components.segmentation_models import DeepLabv3Module
 from models.segmentation_module import SegmentationModule
-<<<<<<< HEAD
 from train_pipeline_utils.download_data import load_satellite_data, load_donnees_test
 from train_pipeline_utils.handle_dataset import (
     generate_transform,
@@ -46,17 +45,6 @@
 from utils.utils import update_storage_access, split_array, remove_dot_file
 from rasterio.errors import RasterioIOError
 from classes.optim.evaluation_model import evaluer_modele_sur_jeu_de_test_segmentation_pleiade
-=======
-from train_pipeline_utils.download_data import load_satellite_data
-from train_pipeline_utils.prepare_data import (
-    check_labelled_images,
-    filter_images,
-    label_images,
-    save_images_and_masks,
-)
-from utils.utils import update_storage_access
-
->>>>>>> 1e004a4d
 
 def download_data(config):
     """
@@ -123,9 +111,7 @@
     list_output_dir = []
 
     for i, (year, dep) in enumerate(zip(years, deps)):
-<<<<<<< HEAD
         # i, year , dep = 0,years[0],deps[0]
-=======
         output_dir = (
             "train_data"
             + "-"
@@ -139,7 +125,6 @@
             + "/"
         )
 
->>>>>>> 1e004a4d
         date = datetime.strptime(str(year) + "0101", "%Y%m%d")
 
         if labeler == "RIL":
@@ -147,7 +132,6 @@
             labeler = RILLabeler(date, dep=dep, buffer_size=buffer_size)
         elif labeler == "BDTOPO":
             labeler = BDTOPOLabeler(date, dep=dep)
-<<<<<<< HEAD
 
         output_dir = (
             "../train_data" + "-" + src + "-" + dep + "-" + str(year) + "/"
@@ -160,20 +144,12 @@
                 cloud_dir = list_masks_cloud_dir[i]
                 list_name_cloud = [path.split("/")[-1].split(".")[0] for path in os.listdir(cloud_dir)]
             
-=======
-            print(labeler.labeling_data.shape)
-
-        if not check_labelled_images(output_dir):
->>>>>>> 1e004a4d
             dir = list_data_dir[i]
             list_path = [dir + "/" + filename for filename in os.listdir(dir)]
 
             for path in tqdm(list_path):
-<<<<<<< HEAD
                 # path = list_path[0]
                 # path  = dir + "/"+ "ORT_2022_0691_1641_U20N_8Bits.jp2"
-=======
->>>>>>> 1e004a4d
                 try:
                     si = SatelliteImage.from_raster(
                         file_path=path,
@@ -181,17 +157,12 @@
                         date=date,
                         n_bands=config_data["n bands"],
                     )
-<<<<<<< HEAD
                     
-=======
-
->>>>>>> 1e004a4d
                 except RasterioIOError:
                     print("Erreur de lecture du fichier " + path)
                     continue
 
                 else:
-<<<<<<< HEAD
                     filename = path.split("/")[-1].split(".")[0] 
                     list_splitted_mask_cloud = None
 
@@ -201,10 +172,6 @@
                         
                     list_splitted_images = si.split(config_data["tile size"]) 
                     
-=======
-                    list_splitted_images = si.split(config_data["tile size"])
-
->>>>>>> 1e004a4d
                     list_filtered_splitted_images = filter_images(
                         config_data["source train"],
                         list_splitted_images,
@@ -374,29 +341,20 @@
     train_dataset = instantiate_dataset(
         config, list_path_images[train_idx], list_path_labels[train_idx]
     )
-<<<<<<< HEAD
 
     valid_dataset = instantiate_dataset(
         config, list_path_images[val_idx], list_path_labels[val_idx]
-=======
-    train_dataset, valid_dataset = hd.split_dataset(
-        full_dataset, config["optim"]["val prop"]
->>>>>>> 1e004a4d
     )
 
     # on applique les transforms respectives
     augmentation = config["donnees"]["augmentation"]
     tile_size = config["donnees"]["tile size"]
-<<<<<<< HEAD
 
     if config["donnees"]["source train"] == "PLEIADES":
         t_aug, t_preproc = generate_transform(tile_size, augmentation)
     else:
         t_aug, t_preproc = None, None
 
-=======
-    t_aug, t_preproc = hd.generate_transform(tile_size, augmentation)
->>>>>>> 1e004a4d
     train_dataset.transforms = t_aug
     valid_dataset.transforms = t_preproc
 
@@ -570,7 +528,6 @@
     with open("../config.yml") as f:
         config = yaml.load(f, Loader=SafeLoader)
 
-<<<<<<< HEAD
     list_data_dir, list_masks_cloud_dir, test_dir = download_data(config)
 
     # list_data_dir = ["../data/PLEIADES/2022/MARTINIQUE"]
@@ -579,11 +536,6 @@
     list_output_dir = prepare_train_data(config, list_data_dir, list_masks_cloud_dir)
     prepare_test_data(config, test_dir)
     
-=======
-    list_data_dir = download_data(config)
-    list_output_dir = prepare_data(config, list_data_dir)
-
->>>>>>> 1e004a4d
     model = instantiate_model(config)
 
     train_dl, valid_dl, test_dl = instantiate_dataloader(
@@ -682,12 +634,9 @@
     run_pipeline(remote_server_uri, experiment_name, run_name)
 
 
-<<<<<<< HEAD
 # remote_server_uri = "https://projet-slums-detection-200178.user.lab.sspcloud.fr"
-=======
 # remote_server_uri =
 # "https://projet-slums-detection-807277.user.lab.sspcloud.fr"
->>>>>>> 1e004a4d
 # experiment_name = "segmentation"
 # run_name = "testclem2"
 
