--- conflicted
+++ resolved
@@ -4,695 +4,11 @@
 import mlflow
 import torch
 
-<<<<<<< HEAD
 from configurators.configurator import Configurator
 from evaluators.evaluator import Evaluator
 from instantiators.instantiator import Instantiator
 from preprocessors.preprocessor import Preprocessor
 from utils.utils import get_root_path
-=======
-from classes.data.labeled_satellite_image import (  # noqa: E501
-    SegmentationLabeledSatelliteImage,
-)
-from classes.data.satellite_image import SatelliteImage
-from classes.labelers.labeler import BDTOPOLabeler, RILLabeler
-from classes.optim.optimizer import generate_optimization_elements
-from dico_config import (
-    dataset_dict,
-    loss_dict,
-    module_dict,
-    task_to_evaluation,
-    task_to_lightningmodule,
-)
-from train_pipeline_utils.download_data import (
-    load_2satellites_data,
-    load_donnees_test,
-    load_satellite_data,
-)
-from train_pipeline_utils.handle_dataset import (
-    collate_fn,
-    generate_transform_pleiades,
-    generate_transform_sentinel,
-    select_indices_to_balance,
-    select_indices_to_split_dataset,
-)
-from train_pipeline_utils.prepare_data import (
-    check_labelled_images,
-    filter_images,
-    label_images,
-    save_images_and_labels,
-)
-from utils.utils import (
-    get_root_path,
-    remove_dot_file,
-    split_array,
-    update_storage_access,
-)
-
-
-def download_data(config):
-    """
-    Downloads data based on the given configuration.
-
-    Args:
-        config: a dictionary representing the
-        configuration information for data download.
-
-    Returns:
-        A list of output directories for each downloaded dataset.
-    """
-
-    print("Entre dans la fonction download_data")
-    config_data = config["data"]
-    list_output_dir = []
-    list_masks_cloud_dir = []
-
-    years = config_data["year"]
-    deps = config_data["dep"]
-    src = config_data["source_train"]
-
-    for year, dep in zip(years, deps):
-        # year, dep = years[0], deps[0]
-        if src == "PLEIADES":
-            cloud_dir = load_satellite_data(year, dep, "NUAGESPLEIADES")
-            list_masks_cloud_dir.append(cloud_dir)
-            output_dir = load_satellite_data(year, dep, src)
-        elif src == "SENTINEL1-2":
-            output_dir = load_2satellites_data(year, dep, src)
-        else:
-            output_dir = load_satellite_data(year, dep, src)
-        list_output_dir.append(output_dir)
-
-    print("chargement des données test")
-    test_dir = load_donnees_test(type=config["data"]["task"], src=config["data"]["source_train"])
-
-    return list_output_dir, list_masks_cloud_dir, test_dir
-
-
-def prepare_train_data(config, list_data_dir, list_masks_cloud_dir):
-    """
-    Preprocesses and splits the raw input images
-    into tiles and corresponding masks,
-    and saves them in the specified output directories.
-
-    Args:
-        config: A dictionary representing the configuration settings.
-        list_data_dir: A list of strings representing the paths
-        to the directories containing the raw input image files.
-
-    Returns:
-        A list of strings representing the paths to
-        the output directories containing the
-        preprocessed tile and mask image files.
-    """
-
-    print("Entre dans la fonction prepare_data")
-    config_data = config["data"]
-
-    years = config_data["year"]
-    deps = config_data["dep"]
-    src = config_data["source_train"]
-    task = config_data["task"]
-    type_labeler = config_data["type_labeler"]
-
-    list_output_dir = []
-
-    for i, (year, dep) in enumerate(zip(years, deps)):
-        # i, year , dep = 0,years[0],deps[0]
-        output_dir = (
-            "../train_data2"
-            + "-"
-            + task
-            + "-"
-            + src
-            + "-"
-            + type_labeler
-            + "-"
-            + task
-            + "-"
-            + dep
-            + "-"
-            + str(year)
-            + "/"
-        )
-
-        date = datetime.strptime(str(year) + "0101", "%Y%m%d")
-        if type_labeler == "RIL":
-            buffer_size = config_data["buffer_size"]
-            labeler = RILLabeler(date, dep=dep, buffer_size=buffer_size)
-        elif type_labeler == "BDTOPO":
-            labeler = BDTOPOLabeler(date, dep=dep)
-
-        if not check_labelled_images(output_dir):
-            list_name_cloud = []
-            if src == "PLEIADES":
-                cloud_dir = list_masks_cloud_dir[i]
-                list_name_cloud = [
-                    path.split("/")[-1].split(".")[0] for path in os.listdir(cloud_dir)
-                ]
-
-            dir = list_data_dir[i]
-            list_path = [dir + "/" + filename for filename in os.listdir(dir)]
-
-            full_balancing_dict = {}
-            for path in tqdm(list_path):
-                try:
-                    si = SatelliteImage.from_raster(
-                        file_path=path,
-                        dep=dep,
-                        date=date,
-                        n_bands=config_data["n_bands"],
-                    )
-                except RasterioIOError:
-                    print("Erreur de lecture du fichier " + path)
-                    continue
-
-                mask = labeler.create_segmentation_label(si)
-                proba = random.randint(1, 10)
-
-                if (np.sum(mask) == 0 and proba == 10) or np.sum(mask) != 0:
-                    filename = path.split("/")[-1].split(".")[0]
-                    list_splitted_mask_cloud = None
-
-                    if filename in list_name_cloud:
-                        mask_full_cloud = np.load(cloud_dir + "/" + filename + ".npy")
-                        list_splitted_mask_cloud = split_array(
-                            mask_full_cloud, config_data["tile_size"]
-                        )
-
-                    list_splitted_images = si.split(config_data["tile_size"])
-
-                    list_filtered_splitted_images = filter_images(
-                        config_data["source_train"],
-                        list_splitted_images,
-                        list_splitted_mask_cloud,
-                    )
-
-                    labels, balancing_dict = label_images(
-                        list_filtered_splitted_images, labeler, task=task
-                    )
-
-                    save_images_and_labels(
-                        list_filtered_splitted_images,
-                        labels,
-                        output_dir,
-                        task=task,
-                    )
-
-                    for k, v in balancing_dict.items():
-                        full_balancing_dict[k] = v
-
-                elif np.sum(mask) == 0 and proba != 10:
-                    continue
-
-            with open(output_dir + "/balancing_dict.json", "w") as fp:
-                json.dump(full_balancing_dict, fp)
-
-        list_output_dir.append(output_dir)
-        nb = len(os.listdir(output_dir + "/images"))
-        print(str(nb) + " couples images/labels retenus")
-
-    return list_output_dir
-
-
-def prepare_test_data(config, test_dir):
-    print("Entre dans la fonction prepare_test_data")
-
-    n_bands = config["data"]["n_bands"]
-    tile_size = config["data"]["tile_size"]
-
-    output_test = "../test-data"
-    output_labels_path = output_test + "/labels"
-
-    if not os.path.exists(output_labels_path):
-        os.makedirs(output_labels_path)
-    else:
-        return None
-
-    labels_path = test_dir + "/masks"
-    list_name_label = os.listdir(labels_path)
-    list_name_label = np.sort(remove_dot_file(list_name_label))
-    list_labels_path = [labels_path + "/" + name for name in list_name_label]
-
-    if config["data"]["task"] == "detection":
-        return
-    elif config["data"]["task"] != "change-detection":
-        images_path = test_dir + "/images"
-        list_name_image = os.listdir(images_path)
-        list_name_image = np.sort(remove_dot_file(list_name_image))
-        list_images_path = [images_path + "/" + name for name in list_name_image]
-        output_images_path = output_test + "/images"
-
-        for image_path, label_path, name in zip(
-            list_images_path, list_labels_path, list_name_image
-        ):
-            si = SatelliteImage.from_raster(
-                file_path=image_path, dep=None, date=None, n_bands=n_bands
-            )
-            mask = np.load(label_path)
-
-            lsi = SegmentationLabeledSatelliteImage(si, mask, "", "")
-            list_lsi = lsi.split(tile_size)
-
-            for i, lsi in enumerate(list_lsi):
-                file_name_i = name.split(".")[0] + "_" + "{:03d}".format(i)
-
-                lsi.satellite_image.to_raster(output_images_path, file_name_i + ".jp2")
-                np.save(output_labels_path + "/" + file_name_i + ".npy", lsi.label)
-    else:
-        images_path_1 = test_dir + "/images_1"
-        list_name_image_1 = os.listdir(images_path_1)
-        list_name_image_1 = np.sort(remove_dot_file(list_name_image_1))
-        list_images_path_1 = [images_path_1 + "/" + name for name in list_name_image_1]
-        output_images_path_1 = output_test + "/images_1"
-
-        images_path_2 = test_dir + "/images_2"
-        list_name_image_2 = os.listdir(images_path_2)
-        list_name_image_2 = np.sort(remove_dot_file(list_name_image_2))
-        list_images_path_2 = [images_path_2 + "/" + name for name in list_name_image_2]
-        output_images_path_2 = output_test + "/images_2"
-
-        for image_path_1, image_path_2, label_path, name in zip(
-            list_images_path_1,
-            list_images_path_2,
-            list_labels_path,
-            list_name_image_1,
-        ):
-            si1 = SatelliteImage.from_raster(
-                file_path=image_path_1, dep=None, date=None, n_bands=n_bands
-            )
-            si2 = SatelliteImage.from_raster(
-                file_path=image_path_2, dep=None, date=None, n_bands=n_bands
-            )
-            mask = np.load(label_path)
-
-            lsi1 = SegmentationLabeledSatelliteImage(si1, mask, "", "")
-            lsi2 = SegmentationLabeledSatelliteImage(si2, mask, "", "")
-
-            list_lsi1 = lsi1.split(tile_size)
-            list_lsi2 = lsi2.split(tile_size)
-
-            for i, (lsi1, lsi2) in enumerate(zip(list_lsi1, list_lsi2)):
-                file_name_i = name.split(".")[0] + "_" + "{:03d}".format(i)
-
-                lsi1.satellite_image.to_raster(output_images_path_1, file_name_i + ".jp2")
-                lsi2.satellite_image.to_raster(output_images_path_2, file_name_i + ".jp2")
-                np.save(output_labels_path + "/" + file_name_i + ".npy", lsi1.label)
-
-
-def instantiate_dataset(config, list_images, list_labels, list_images_2=None, test=False):
-    """
-    Instantiates the appropriate dataset object
-    based on the configuration settings.
-
-    Args:
-        config: A dictionary representing the configuration settings.
-        list_path_images: A list of strings representing
-        the paths to the preprocessed tile image files.
-        list_path_labels: A list of strings representing
-        the paths to the corresponding preprocessed mask image files.
-
-    Returns:
-        A dataset object of the specified type.
-    """
-    if not test:
-        dataset_type = config["data"]["dataset"]
-    else:
-        dataset_type = config["data"]["dataset_test"]
-
-    # instanciation du dataset complet
-    if dataset_type not in dataset_dict:
-        raise ValueError("Invalid dataset type")
-    else:
-        dataset_select = dataset_dict[dataset_type]
-
-        if list_images_2 is None:
-            full_dataset = dataset_select(list_images, list_labels, config["data"]["n_bands"])
-        else:
-            full_dataset = dataset_select(
-                list_images, list_images_2, list_labels, config["data"]["n_bands"]
-            )
-
-    return full_dataset
-
-
-def instantiate_dataloader(config, list_output_dir):
-    """
-    Instantiates and returns the data loaders for
-    training, validation, and testing datasets.
-
-    Args:
-    - config (dict): A dictionary containing the configuration parameters
-    for data loading and processing.
-    - list_output_dir (list): A list of strings containing the paths to
-    the directories that contain the training data.
-
-    Returns:
-    - train_dataloader (torch.utils.data.DataLoader):
-    The data loader for the training dataset.
-    - valid_dataloader (torch.utils.data.DataLoader):
-    The data loader for the validation dataset.
-    - test_dataloader (torch.utils.data.DataLoader):
-    The data loader for the testing dataset.
-
-    The function first generates the paths for the image and label data
-    based on the data source (Sentinel, PLEIADES) vs pre-annotated datasets.
-    It then instantiates the required dataset class
-    (using the `intantiate_dataset` function) and splits the full dataset
-    into training and validation datasets based on the validation proportion
-    specified in the configuration parameters.
-
-    Next, the appropriate transformations are applied to the training
-    and validation datasets using the `generate_transform` function.
-
-    Finally, the data loaders for the training and validation datasets
-    are created using the `DataLoader` class from the PyTorch library,
-    and the data loader for the testing dataset is set to `None`.
-    """
-    # génération des paths en fonction du type de Données
-    # (Sentinel, PLEIADES) VS Dataset préannotés
-
-    print("Entre dans la fonction instantiate_dataloader")
-    config_task = config["data"]["task"]
-    prop = config["data"]["prop"]
-    if config["data"]["source_train"] in [
-        "PLEIADES",
-        "SENTINEL2",
-        "SENTINEL1-2",
-    ]:
-        list_labels = []
-        list_images = []
-        full_balancing_dict = {}
-        for directory in list_output_dir:
-            # dir = list_output_dir[0]
-            labels = os.listdir(directory + "/labels")
-            images = os.listdir(directory + "/images")
-            if labels[0][0] == ".":
-                del labels[0]
-
-            if config_task == "detection":
-                list_labels = np.concatenate(
-                    (
-                        list_labels,
-                        np.sort([directory + "/labels/" + name for name in labels]),
-                    )
-                )
-            elif config_task != "classification":
-                with open(directory + "/balancing_dict.json") as json_file:
-                    balancing_dict = json.load(json_file)
-
-                list_labels = np.concatenate(
-                    (
-                        list_labels,
-                        np.sort([directory + "/labels/" + name for name in labels]),
-                    )
-                )
-
-                for k, v in balancing_dict.items():
-                    full_balancing_dict[k] = v
-
-            elif config_task == "classification":
-                list_labels_dir = []
-
-                # Load the initial CSV file
-                df = pd.read_csv(directory + "/labels/" + labels[0])
-
-                list_labels_dir = df[["Path_image", "Classification"]].values.tolist()
-
-                list_labels_dir = sorted(list_labels_dir, key=lambda x: x[0])
-                list_labels_dir = np.array([sous_liste[1] for sous_liste in list_labels_dir])
-
-                list_labels = np.concatenate((list_labels, list_labels_dir))
-
-            list_images = np.concatenate(
-                (
-                    list_images,
-                    np.sort([directory + "/images/" + name for name in images]),
-                )
-            )
-
-    if config_task == "segmentation":
-        unbalanced_images = list_images.copy()
-        unbalanced_labels = list_labels.copy()
-        indices_to_balance = select_indices_to_balance(list_images, full_balancing_dict, prop=prop)
-        list_images = unbalanced_images[indices_to_balance]
-        list_labels = unbalanced_labels[indices_to_balance]
-
-    train_idx, val_idx = select_indices_to_split_dataset(
-        config_task, config["optim"]["val_prop"], list_labels
-    )
-
-    # Retrieving the desired Dataset class
-    train_dataset = instantiate_dataset(config, list_images[train_idx], list_labels[train_idx])
-
-    valid_dataset = instantiate_dataset(config, list_images[val_idx], list_labels[val_idx])
-
-    # Applying the respective transforms
-    augmentation = config["data"]["augmentation"]
-    tile_size = config["data"]["tile_size"]
-    task = config["data"]["task"]
-
-    if config["data"]["source_train"] == "PLEIADES":
-        t_aug, t_preproc = generate_transform_pleiades(
-            tile_size,
-            augmentation,
-            task,
-        )
-    else:
-        t_aug, t_preproc = generate_transform_sentinel(
-            config["data"]["source_train"],
-            config["data"]["year"][0],
-            config["data"]["dep"][0],
-            tile_size,
-            augmentation,
-            task,
-        )
-
-    train_dataset.transforms = t_aug
-    valid_dataset.transforms = t_preproc
-
-    # Creation of the dataloaders
-    batch_size = config["optim"]["batch_size"]
-
-    if config_task == "detection":
-        task_collate_fn = collate_fn
-    else:
-        task_collate_fn = None
-    train_dataloader, valid_dataloader = [
-        DataLoader(
-            ds,
-            batch_size=batch_size,
-            shuffle=boolean,
-            num_workers=config["data"]["num_workers"],
-            collate_fn=task_collate_fn,
-        )
-        for ds, boolean in zip([train_dataset, valid_dataset], [True, False])
-    ]
-
-    # Gestion datset test
-    # output_test = "../donnees-test/"
-    # output_test_task = output_test + config["data"]["task"]
-    # output_images_path = output_test_task + "/images/"
-    # output_labels_path = output_test_task + "/masks/"
-
-    output_test = "../test-data"
-    output_labels_path = output_test + "/labels/"
-    list_name_label_test = os.listdir(output_labels_path)
-    list_path_labels_test = np.sort(
-        [output_labels_path + name_label for name_label in list_name_label_test]
-    )
-
-    if config_task != "change-detection":
-        output_images_path = output_test + "/images/"
-        list_name_image_test = os.listdir(output_images_path)
-        list_path_images_test = np.sort(
-            [output_images_path + name_image for name_image in list_name_image_test]
-        )
-
-        dataset_test = instantiate_dataset(
-            config, list_path_images_test, list_path_labels_test, test=True
-        )
-        dataset_test.transforms = t_preproc
-    else:
-        output_images_path_1 = output_test + "/images_1/"
-        list_name_image_1 = os.listdir(output_images_path_1)
-        list_path_images_1 = np.sort(
-            [output_images_path_1 + name_image for name_image in list_name_image_1]
-        )
-
-        output_images_path_2 = output_test + "/images_2/"
-        list_name_image_2 = os.listdir(output_images_path_2)
-        list_path_images_2 = np.sort(
-            [output_images_path_2 + name_image for name_image in list_name_image_2]
-        )
-
-        dataset_test = instantiate_dataset(
-            config,
-            list_path_images_1,
-            list_path_labels_test,
-            list_images_2=list_path_images_2,
-            test=True,
-        )
-        dataset_test.transforms = t_preproc
-
-    batch_size_test = config["optim"]["batch_size_test"]
-    test_dataloader = DataLoader(
-        dataset_test,
-        batch_size=batch_size_test,
-        shuffle=False,
-        num_workers=0,
-    )
-
-    return train_dataloader, valid_dataloader, test_dataloader
-
-
-def instantiate_model(config):
-    """
-    Instantiate a module based on the provided module type.
-
-    Args:
-        module_type (str): Type of module to instantiate.
-
-    Returns:
-        object: Instance of the specified module.
-    """
-    print("Entre dans la fonction instantiate_model")
-    module_type = config["optim"]["module"]
-    nchannel = config["data"]["n_channels_train"]
-
-    if module_type not in module_dict:
-        raise ValueError("Invalid module type")
-
-    if module_type == "deeplabv3":
-        return module_dict[module_type](nchannel)
-    else:
-        return module_dict[module_type]()
-
-
-def instantiate_loss(config):
-    """
-    intantiates an optimizer object with the parameters
-    specified in the configuration file.
-
-    Args:
-        model: A PyTorch model object.
-        config: A dictionary object containing the configuration parameters.
-
-    Returns:
-        An optimizer object from the `torch.optim` module.
-    """
-
-    print("Entre dans la fonction instantiate_loss")
-    loss_type = config["optim"]["loss"]
-
-    if loss_type not in loss_dict:
-        raise ValueError("Invalid loss type")
-    else:
-        return loss_dict[loss_type]()
-
-
-def instantiate_lightning_module(config):
-    """
-    Create a PyTorch Lightning module for segmentation
-    with the given model and optimization configuration.
-
-    Args:
-        config (dict): Dictionary containing the configuration
-        parameters for optimization.
-        model: The PyTorch model to use for segmentation.
-
-    Returns:
-        A PyTorch Lightning module for segmentation.
-    """
-    print("Entre dans la fonction instantiate_lighting_module")
-    list_params = generate_optimization_elements(config)
-    task = config["data"]["task"]
-
-    if task not in task_to_lightningmodule:
-        raise ValueError("Invalid task type")
-    else:
-        LightningModule = task_to_lightningmodule[task]
-
-    lightning_module = LightningModule(
-        model=instantiate_model(config),
-        loss=instantiate_loss(config),
-        optimizer=list_params[0],
-        optimizer_params=list_params[1],
-        scheduler=list_params[2],
-        scheduler_params=list_params[3],
-        scheduler_interval=list_params[4],
-    )
-
-    return lightning_module
-
-
-def instantiate_trainer(config, lightning_module):
-    """
-    Create a PyTorch Lightning module for segmentation with
-    the given model and optimization configuration.
-
-    Args:
-        config (dict): Dictionary containing the configuration
-        parameters for optimization.
-        model: The PyTorch model to use for segmentation.
-
-    Returns:
-        trainer: return a trainer object
-    """
-    monitor = config["optim"]["monitor"]
-    mode = config["optim"]["mode"]
-    patience = config["optim"]["patience"]
-    # def callbacks
-    checkpoint_callback = ModelCheckpoint(monitor=monitor, save_top_k=1, save_last=True, mode=mode)
-
-    early_stop_callback = EarlyStopping(monitor=monitor, mode=mode, patience=patience)
-    lr_monitor = LearningRateMonitor(logging_interval="step")
-
-    if config["data"]["task"] == "segmentation":
-        checkpoint_callback_IOU = ModelCheckpoint(
-            monitor="validation_IOU", save_top_k=1, save_last=True, mode="max"
-        )
-        list_callbacks = [
-            lr_monitor,
-            checkpoint_callback,
-            early_stop_callback,
-            checkpoint_callback_IOU,
-        ]
-
-    if config["data"]["task"] == "classification":
-        list_callbacks = [lr_monitor, checkpoint_callback, early_stop_callback]
-
-    if config["data"]["task"] == "change-detection":
-        checkpoint_callback_IOU = ModelCheckpoint(
-            monitor="validation_IOU", save_top_k=1, save_last=True, mode="max"
-        )
-        list_callbacks = [
-            lr_monitor,
-            checkpoint_callback,
-            early_stop_callback,
-            checkpoint_callback_IOU,
-        ]
-
-    if config["data"]["task"] == "detection":
-        list_callbacks = [
-            lr_monitor,
-            checkpoint_callback,
-            early_stop_callback
-        ]
-
-    strategy = "auto"
-
-    trainer = pl.Trainer(
-        callbacks=list_callbacks,
-        max_epochs=config["optim"]["max_epochs"],
-        num_sanity_val_steps=config["optim"]["num_sanity_val_steps"],
-        strategy=strategy,
-        log_every_n_steps=2,
-        accumulate_grad_batches=config["optim"]["accumulate_batch"],
-    )
-
-    return trainer
->>>>>>> 26dd60ad
 
 
 def run_pipeline(remote_server_uri, experiment_name, run_name):
@@ -712,7 +28,6 @@
         mlflow.autolog()
         mlflow.log_artifact(get_root_path() / "config.yml", artifact_path="config.yml")
 
-<<<<<<< HEAD
         # Open the file and load the file
         configurator = Configurator(
             get_root_path() / "config.yml", get_root_path() / "environment.yml"
@@ -721,39 +36,23 @@
         instantiator = Instantiator(configurator)
         preprocessor = Preprocessor(configurator)
         evaluator = Evaluator(configurator)
-=======
-    train_dl, valid_dl, test_dl = instantiate_dataloader(config, list_output_dir)
-
-    # train_dl.dataset[0][0].shape
-    light_module = instantiate_lightning_module(config)
-    trainer = instantiate_trainer(config, light_module)
-
-    torch.cuda.empty_cache()
-    gc.collect()
-
-    # remote_server_uri = "https://projet-slums-detection-128833.user.lab.sspcloud.fr"
-    # experiment_name = "classification"
-    # run_name = "essai35"
-
-    if config["mlflow"]:
-        update_storage_access()
-        os.environ["MLFLOW_S3_ENDPOINT_URL"] = "https://minio.lab.sspcloud.fr"
-        mlflow.end_run()
-        mlflow.set_tracking_uri(remote_server_uri)
-        mlflow.set_experiment(experiment_name)
-        mlflow.pytorch.autolog()
-
-        with mlflow.start_run(run_name=run_name):
-            mlflow.autolog()
-            mlflow.log_artifact(get_root_path() / "config.yml", artifact_path="config.yml")
-            trainer.fit(light_module, train_dl, valid_dl)
->>>>>>> 26dd60ad
 
         preprocessor.download_data()
         preprocessor.prepare_train_data()
         preprocessor.prepare_test_data()
+# TODO : detection
+#   if config_task == "detection":
+#        task_collate_fn = collate_fn
+#   else:
+#        task_collate_fn = None
+        train_dl, valid_dl, test_dl = instantiator.dataloader()
+# TODO : detection
 
-        train_dl, valid_dl, test_dl = instantiator.dataloader()
+#                list_callbacks = [
+#            lr_monitor,
+#            checkpoint_callback,
+#            early_stop_callback
+#        ]
         trainer = instantiator.trainer()
 
         light_module = instantiator.lightning_module()
