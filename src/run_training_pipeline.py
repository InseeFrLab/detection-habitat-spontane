--- conflicted
+++ resolved
@@ -694,11 +694,7 @@
 
             light_module_checkpoint = light_module.load_from_checkpoint(
                 loss=instantiate_loss(config),
-<<<<<<< HEAD
-                checkpoint_path="epoch=48-step=8918.ckpt",  # je créé un module qui charge
-=======
                 checkpoint_path=trainer.checkpoint_callback.best_model_path, #je créé un module qui charge
->>>>>>> 71bd8b2f
                 model=light_module.model,
                 optimizer=light_module.optimizer,
                 optimizer_params=light_module.optimizer_params,
@@ -768,11 +764,7 @@
     run_pipeline(remote_server_uri, experiment_name, run_name)
 
 
-<<<<<<< HEAD
-#nohup python run_training_pipeline.py https://projet-slums-detection-874257.user.lab.sspcloud.fr classification binaray_50_0.51_trois > out.txt &
-=======
 #nohup python run_training_pipeline.py https://projet-slums-detection-874257.user.lab.sspcloud.fr classification test_classifpleiade_branchsentinel2 > out.txt &
->>>>>>> 71bd8b2f
 # https://www.howtogeek.com/804823/nohup-command-linux/ 
  #TO DO :
 # test routine sur S2Looking dataset
