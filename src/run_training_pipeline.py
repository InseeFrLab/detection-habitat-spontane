import gc
import os
import sys
from datetime import datetime
from tqdm import tqdm
import mlflow
import numpy as np
import pytorch_lightning as pl
import torch
import yaml
from pytorch_lightning.callbacks import (
    EarlyStopping,
    LearningRateMonitor,
    ModelCheckpoint,
)
from torch.utils.data import DataLoader
from yaml.loader import SafeLoader

<<<<<<< HEAD
from classes.data.satellite_image import SatelliteImage
=======
>>>>>>> 2291f9df
from classes.labelers.labeler import BDTOPOLabeler, RILLabeler
from classes.optim.losses import CrossEntropy
from classes.optim.optimizer import generate_optimization_elements
from data.components.change_detection_dataset import ChangeIsEverywhereDataset
from data.components.dataset import PleiadeDataset
from models.components.segmentation_models import DeepLabv3Module
from models.segmentation_module import SegmentationModule
<<<<<<< HEAD
from train_pipeline_utils.download_data import load_satellite_data
from train_pipeline_utils.handle_dataset import (
    generate_transform, 
    split_dataset
)
from train_pipeline_utils.prepare_data import (  # , write_splitted_images_mask
    check_labelled_images,
    filter_images,
    label_images,
    save_images_and_masks,
    split_images,
)
=======
from train_pipeline_utils.download_data import load_pleiade_data
from train_pipeline_utils.handle_dataset import (
    generate_transform, split_dataset
)
from train_pipeline_utils.prepare_data import write_splitted_images_masks
>>>>>>> 2291f9df
from utils.utils import update_storage_access
from rasterio.errors import RasterioIOError

def download_data(config):
    """
    Downloads data based on the given configuration.

    Args:
        config: a dictionary representing the
        configuration information for data download.

    Returns:
        A list of output directories for each downloaded dataset.
    """

    print("Entre dans la fonction download_data")
    config_data = config["donnees"]
    list_output_dir = []

<<<<<<< HEAD
    years = config_data["year"]
    deps = config_data["dep"]
    src = config_data["source train"]
=======
    if config_data["source train"] == "PLEIADES":
        years = config_data["year"]
        deps = config_data["dep"]
>>>>>>> 2291f9df

    for year, dep in zip(years, deps):
        output_dir = load_satellite_data(year, dep, src)
        list_output_dir.append(output_dir)

    return list_output_dir


def prepare_data(config, list_data_dir):
    """
    Preprocesses and splits the raw input images
    into tiles and corresponding masks,
    and saves them in the specified output directories.

    Args:
        config: A dictionary representing the configuration settings.
        list_data_dir: A list of strings representing the paths
        to the directories containing the raw input image files.

    Returns:
        A list of strings representing the paths to
        the output directories containing the
        preprocessed tile and mask image files.
    """

    print("Entre dans la fonction prepare_data")
    config_data = config["donnees"]

    years = config_data["year"]
    deps = config_data["dep"]
    src = config_data["source train"]
    labeler = config_data["type labeler"]

    list_output_dir = []

    for i, (year, dep) in enumerate(zip(years, deps)):
        # i, year , dep= 0,years[0],deps[0]
        date = datetime.strptime(str(year) + "0101", "%Y%m%d")
        if labeler == "RIL":
            buffer_size = config_data["buffer size"]
            labeler = RILLabeler(date, dep=dep, buffer_size=buffer_size)
        elif labeler == "BDTOPO":
            labeler = BDTOPOLabeler(date, dep=dep)

<<<<<<< HEAD
        output_dir = (
            "train_data" + "-" + src + "-" + dep + "-" + str(year) + "/"
=======
        if config_data["type labeler"] == "BDTOPO":
            date = datetime.strptime(str(year) + "0101", "%Y%m%d")
            labeler = BDTOPOLabeler(date, dep=dep)

        output_dir = "train_data" + dep + "-" + str(year) + "/"

        write_splitted_images_masks(
            list_data_dir[i],
            output_dir,
            labeler,
            config_data["tile size"],
            config_data["n bands"],
            dep,
>>>>>>> 2291f9df
        )

        if not check_labelled_images(output_dir):
            
            # list_splitted_images = split_images(
            #     list_data_dir[i], config_data["n channels train"]
            # )
            dir = list_data_dir[i]
            list_path = [dir + "/" + filename for filename in os.listdir(dir)]
            
            for path in tqdm(list_path):
                # path = list_path[0]
                try:
                    si = SatelliteImage.from_raster(
                        file_path=path,
                        dep=dep,
                        date=date,
                        n_bands=config_data["n channels train"]
                    )
                
                except RasterioIOError:
                    print("Errerur de lecture du fichier " + path)
                    continue

                else:
                    list_splitted_images = si.split(config_data["tile size"]) 
                    
                    list_filtered_splitted_images = filter_images(
                        config_data["source train"], list_splitted_images
                    )

                    list_filtered_splitted_labeled_images, list_masks = label_images(
                        list_filtered_splitted_images, labeler
                    )

                    save_images_and_masks(
                        list_filtered_splitted_labeled_images, list_masks, output_dir
                    )

        list_output_dir.append(output_dir)

    return list_output_dir


def intantiate_dataset(config, list_path_images, list_path_labels):
    """
    Instantiates the appropriate dataset object
    based on the configuration settings.

    Args:
        config: A dictionary representing the configuration settings.
        list_path_images: A list of strings representing
        the paths to the preprocessed tile image files.
        list_path_labels: A list of strings representing
        the paths to the corresponding preprocessed mask image files.

    Returns:
        A dataset object of the specified type.
    """

    dataset_dict = {
        "pleiadeDataset": PleiadeDataset,
        "changeIsEverywhere": ChangeIsEverywhereDataset,
    }

    dataset_type = config["donnees"]["dataset"]

    # inqtanciation du dataset comple
    if dataset_type not in dataset_dict:
        raise ValueError("Invalid dataset type")
    else:
        full_dataset = dataset_dict[dataset_type](
            list_path_images, list_path_labels
        )

    return full_dataset


def intantiate_dataloader(config, list_output_dir):
    """
    Instantiates and returns the data loaders for
    training, validation, and testing datasets.

    Args:
    - config (dict): A dictionary containing the configuration parameters
    for data loading and processing.
    - list_output_dir (list): A list of strings containing the paths to
    the directories that contain the training data.

    Returns:
    - train_dataloader (torch.utils.data.DataLoader):
    The data loader for the training dataset.
    - valid_dataloader (torch.utils.data.DataLoader):
    The data loader for the validation dataset.
    - test_dataloader (torch.utils.data.DataLoader):
    The data loader for the testing dataset.

    The function first generates the paths for the image and label data
    based on the data source (Sentinel, PLEIADES) vs pre-annotated datasets.
    It then instantiates the required dataset class
    (using the `intantiate_dataset` function) and splits the full dataset
    into training and validation datasets based on the validation proportion
    specified in the configuration parameters.

    Next, the appropriate transformations are applied to the training
    and validation datasets using the `generate_transform` function.

    Finally, the data loaders for the training and validation datasets
    are created using the `DataLoader` class from the PyTorch library,
    and the data loader for the testing dataset is set to `None`.
    """
    # génération des paths en fonction du type de Données
    # (Sentinel, PLEIADES) VS Dataset préannotés

    if config["donnees"]["source train"] in ["PLEIADES", "SENTINEL2"]:
        list_path_labels = []
        list_path_images = []
        for dir in list_output_dir:
            labels = os.listdir(dir + "/labels")
            images = os.listdir(dir + "/images")

            list_path_labels = np.concatenate(
                (
                    list_path_labels,
                    np.sort([dir + "/labels/" + name for name in labels]),
                )
            )

            list_path_images = np.concatenate(
                (
                    list_path_images,
                    np.sort([dir + "/images/" + name for name in images]),
                )
            )

    # récupération de la classe de Dataset souhaitée
    full_dataset = intantiate_dataset(
        config, list_path_images, list_path_labels
    )
    train_dataset, valid_dataset = split_dataset(
        full_dataset, config["optim"]["val prop"]
    )

    # on applique les transforms respectives
    augmentation = config["donnees"]["augmentation"]
    tile_size = config["donnees"]["tile size"]
    t_aug, t_preproc = generate_transform(tile_size, augmentation)
    train_dataset.transforms = t_aug
    valid_dataset.transforms = t_preproc

    # création des dataloader
    batch_size = config["optim"]["batch size"]

    train_dataloader, valid_dataloader = [
        DataLoader(
            ds,
            batch_size=batch_size,
            shuffle=boolean,
            num_workers=2,
        )
        for ds, boolean in zip([train_dataset, valid_dataset], [True, False])
    ]

    # instancier le dataset de test
    # TO DO dépendra du nombre dimages dans le data set de test
    # et de la tile_size
    # test_batch_size = None
    # dataset_test = None
    test_dataloader = None
    return train_dataloader, valid_dataloader, test_dataloader


def instantiate_model(config):
    """
    Instantiate a module based on the provided module type.

    Args:
        module_type (str): Type of module to instantiate.

    Returns:
        object: Instance of the specified module.
    """
    module_type = config["optim"]["module"]
    module_dict = {"deeplabv3": DeepLabv3Module}
    nchannel = config["donnees"]["n channels train"]

    if module_type not in module_dict:
        raise ValueError("Invalid module type")

    return module_dict[module_type](nchannel)


def instantiate_loss(config):
    """
    intantiates an optimizer object with the parameters
    specified in the configuration file.

    Args:
        model: A PyTorch model object.
        config: A dictionary object containing the configuration parameters.

    Returns:
        An optimizer object from the `torch.optim` module.
    """
    loss_type = config["optim"]["loss"]
    loss_dict = {"crossentropy": CrossEntropy}

    if loss_type not in loss_dict:
        raise ValueError("Invalid loss type")
    else:
        return loss_dict[loss_type]()


def instantiate_lightning_module(config, model):
    """
    Create a PyTorch Lightning module for segmentation
    with the given model and optimization configuration.

    Args:
        config (dict): Dictionary containing the configuration
        parameters for optimization.
        model: The PyTorch model to use for segmentation.

    Returns:
        A PyTorch Lightning module for segmentation.
    """
    list_params = generate_optimization_elements(config)

    lightning_module = SegmentationModule(
        model=model,
        loss=instantiate_loss(config),
        optimizer=list_params[0],
        optimizer_params=list_params[1],
        scheduler=list_params[2],
        scheduler_params=list_params[3],
        scheduler_interval=list_params[4],
    )
    return lightning_module


def instantiate_trainer(config, lightning_module):
    """
    Create a PyTorch Lightning module for segmentation with
    the given model and optimization configuration.

    Args:
        config (dict): Dictionary containing the configuration
        parameters for optimization.
        model: The PyTorch model to use for segmentation.

    Returns:
        SegmentationModule: A PyTorch Lightning module for segmentation.
    """
    # def callbacks
    checkpoint_callback = ModelCheckpoint(
        monitor="validation_loss", save_top_k=1, save_last=True, mode="max"
    )
    early_stop_callback = EarlyStopping(
        monitor="validation_loss", mode="max", patience=3
    )
    lr_monitor = LearningRateMonitor(logging_interval="step")
    list_callbacks = [lr_monitor, checkpoint_callback, early_stop_callback]

    strategy = "auto"

    trainer = pl.Trainer(
        callbacks=list_callbacks,
        max_epochs=config["optim"]["max epochs"],
        num_sanity_val_steps=2,
        strategy=strategy,
        log_every_n_steps=2,
    )

    return trainer


def run_pipeline(remote_server_uri, experiment_name, run_name):
    """
    Runs the segmentation pipeline u
    sing the configuration specified in `config.yml`
    and the provided MLFlow parameters.
    Args:
        None
    Returns:
        None
    """
    # Open the file and load the file
    with open("../config.yml") as f:
        config = yaml.load(f, Loader=SafeLoader)

    list_data_dir = download_data(config)
    # list_data_dir = ['/home/onyxia/work/detection-habitat-spontane/data/PLEIADES/2022/MARTINIQUE']
    # list_data_dir = ['/home/onyxia/work/detection-habitat-spontane/data/SENTINEL2/MAYOTTE/TUILES_2022']
    # list_data_dir = [
    #     "/home/onyxia/work/detection-habitat-spontane/data/PLEIADES/2022/GUYANE"
    # ]
    list_output_dir = prepare_data(config, list_data_dir)
  
    model = instantiate_model(config)

    train_dl, valid_dl, test_dl = intantiate_dataloader(
        config, list_output_dir
    )

    light_module = instantiate_lightning_module(config, model)
    trainer = instantiate_trainer(config, light_module)

    # trainer.test(lightning_module,test_dataloader) TO DO
    torch.cuda.empty_cache()
    gc.collect()

    if config["mlflow"]:
        update_storage_access()
        os.environ["MLFLOW_S3_ENDPOINT_URL"] = "https://minio.lab.sspcloud.fr"
        mlflow.end_run()
        mlflow.set_tracking_uri(remote_server_uri)
        mlflow.set_experiment(experiment_name)
<<<<<<< HEAD
        # mlflow.pytorch.autolog()
=======
        #  mlflow.pytorch.autolog()
>>>>>>> 2291f9df

        with mlflow.start_run(run_name=run_name):
            mlflow.log_artifact("../config.yml", artifact_path="config.yml")
            trainer.fit(light_module, train_dl, valid_dl)
            # trainer.test(light_module, test_dl)
    else:
        trainer.fit(light_module, train_dl, valid_dl)
        # trainer.test(light_module, test_dl)


if __name__ == "__main__":
    # MLFlow params
    remote_server_uri = sys.argv[1]
    experiment_name = sys.argv[2]
    run_name = sys.argv[3]
    run_pipeline(remote_server_uri, experiment_name, run_name)

<<<<<<< HEAD

# remote_server_uri = "https://projet-slums-detection-807277.user.lab.sspcloud.fr"
=======
# python run_training_pipeline.py \
# https://projet-slums-detection-175819.user.lab.sspcloud.fr \
# changedetect testframework

# remote_server_uri = \
#  "https://projet-slums-detection-807277.user.lab.sspcloud.fr"
>>>>>>> 2291f9df
# experiment_name = "segmentation"
# run_name = "testclem"

# TO DO :
# préparer Test exemples
# indicateur nombre de zones détectées dans l'image
# IOU
# visu
# test routine sur S2Looking dataset

# diminution du nombre d'images DL : pour test

# import os

# list_data_dir = ["../data/PLEIADES/2022/MARTINIQUE/"],
# "../data/PLEIADES/2022/MARTINIQUE/"]

# len(os.listdir(list_data_dir[0]))
# len(os.listdir(list_data_dir[1]))


# def delete_files_in_dir(dir_path,length_delete):

<<<<<<< HEAD
# Loop through the files and delete them
#    for file in files:
#        file_path = os.path.join(dir_path, file)
#        if os.path.isfile(file_path):
=======
#   files = os.listdir(dir_path)[:length_delete]

#  for file in files:
#     file_path = os.path.join(dir_path, file)
#    if os.path.isfile(file_path):
>>>>>>> 2291f9df
#            os.remove(file_path)


# delete_files_in_dir(list_data_dir[0], 1376)
# delete_files_in_dir(list_data_dir[1], 1350)
# optimisation filtrage<|MERGE_RESOLUTION|>--- conflicted
+++ resolved
@@ -16,10 +16,7 @@
 from torch.utils.data import DataLoader
 from yaml.loader import SafeLoader
 
-<<<<<<< HEAD
 from classes.data.satellite_image import SatelliteImage
-=======
->>>>>>> 2291f9df
 from classes.labelers.labeler import BDTOPOLabeler, RILLabeler
 from classes.optim.losses import CrossEntropy
 from classes.optim.optimizer import generate_optimization_elements
@@ -27,7 +24,6 @@
 from data.components.dataset import PleiadeDataset
 from models.components.segmentation_models import DeepLabv3Module
 from models.segmentation_module import SegmentationModule
-<<<<<<< HEAD
 from train_pipeline_utils.download_data import load_satellite_data
 from train_pipeline_utils.handle_dataset import (
     generate_transform, 
@@ -40,13 +36,6 @@
     save_images_and_masks,
     split_images,
 )
-=======
-from train_pipeline_utils.download_data import load_pleiade_data
-from train_pipeline_utils.handle_dataset import (
-    generate_transform, split_dataset
-)
-from train_pipeline_utils.prepare_data import write_splitted_images_masks
->>>>>>> 2291f9df
 from utils.utils import update_storage_access
 from rasterio.errors import RasterioIOError
 
@@ -66,15 +55,9 @@
     config_data = config["donnees"]
     list_output_dir = []
 
-<<<<<<< HEAD
     years = config_data["year"]
     deps = config_data["dep"]
     src = config_data["source train"]
-=======
-    if config_data["source train"] == "PLEIADES":
-        years = config_data["year"]
-        deps = config_data["dep"]
->>>>>>> 2291f9df
 
     for year, dep in zip(years, deps):
         output_dir = load_satellite_data(year, dep, src)
@@ -119,24 +102,8 @@
         elif labeler == "BDTOPO":
             labeler = BDTOPOLabeler(date, dep=dep)
 
-<<<<<<< HEAD
         output_dir = (
             "train_data" + "-" + src + "-" + dep + "-" + str(year) + "/"
-=======
-        if config_data["type labeler"] == "BDTOPO":
-            date = datetime.strptime(str(year) + "0101", "%Y%m%d")
-            labeler = BDTOPOLabeler(date, dep=dep)
-
-        output_dir = "train_data" + dep + "-" + str(year) + "/"
-
-        write_splitted_images_masks(
-            list_data_dir[i],
-            output_dir,
-            labeler,
-            config_data["tile size"],
-            config_data["n bands"],
-            dep,
->>>>>>> 2291f9df
         )
 
         if not check_labelled_images(output_dir):
@@ -454,11 +421,7 @@
         mlflow.end_run()
         mlflow.set_tracking_uri(remote_server_uri)
         mlflow.set_experiment(experiment_name)
-<<<<<<< HEAD
         # mlflow.pytorch.autolog()
-=======
-        #  mlflow.pytorch.autolog()
->>>>>>> 2291f9df
 
         with mlflow.start_run(run_name=run_name):
             mlflow.log_artifact("../config.yml", artifact_path="config.yml")
@@ -476,17 +439,8 @@
     run_name = sys.argv[3]
     run_pipeline(remote_server_uri, experiment_name, run_name)
 
-<<<<<<< HEAD
 
 # remote_server_uri = "https://projet-slums-detection-807277.user.lab.sspcloud.fr"
-=======
-# python run_training_pipeline.py \
-# https://projet-slums-detection-175819.user.lab.sspcloud.fr \
-# changedetect testframework
-
-# remote_server_uri = \
-#  "https://projet-slums-detection-807277.user.lab.sspcloud.fr"
->>>>>>> 2291f9df
 # experiment_name = "segmentation"
 # run_name = "testclem"
 
@@ -510,18 +464,10 @@
 
 # def delete_files_in_dir(dir_path,length_delete):
 
-<<<<<<< HEAD
 # Loop through the files and delete them
 #    for file in files:
 #        file_path = os.path.join(dir_path, file)
 #        if os.path.isfile(file_path):
-=======
-#   files = os.listdir(dir_path)[:length_delete]
-
-#  for file in files:
-#     file_path = os.path.join(dir_path, file)
-#    if os.path.isfile(file_path):
->>>>>>> 2291f9df
 #            os.remove(file_path)
 
 
