--- conflicted
+++ resolved
@@ -14,21 +14,15 @@
     ModelCheckpoint,
 )
 from rasterio.errors import RasterioIOError
-<<<<<<< HEAD
 from torch.nn import CrossEntropyLoss
-=======
->>>>>>> 50fcb356
 from torch.utils.data import DataLoader
 from tqdm import tqdm
 from yaml.loader import SafeLoader
 
-<<<<<<< HEAD
 from classes.data.labeled_satellite_image import (  # noqa: E501
     SegmentationLabeledSatelliteImage,
 )
-=======
 import train_pipeline_utils.handle_dataset as hd
->>>>>>> 50fcb356
 from classes.data.satellite_image import SatelliteImage
 from classes.labelers.labeler import BDTOPOLabeler, RILLabeler
 from classes.optim.evaluation_model import (
@@ -50,21 +44,21 @@
     generate_transform_sentinel,
     select_indices_to_split_dataset,
 )
-<<<<<<< HEAD
+
+from classes.optim.losses import SoftIoULoss
 from train_pipeline_utils.prepare_data import (
     check_labelled_images,
-=======
-
-from classes.optim.losses import SoftIoULoss
-
-from train_pipeline_utils.prepare_data import(
->>>>>>> 50fcb356
     filter_images,
     label_images,
     save_images_and_masks,
 )
 from utils.utils import remove_dot_file, split_array, update_storage_access
 
+from classes.data.satellite_image import SatelliteImage
+from classes.data.labeled_satellite_image import SegmentationLabeledSatelliteImage
+from utils.utils import update_storage_access, split_array, remove_dot_file
+from rasterio.errors import RasterioIOError
+from classes.optim.evaluation_model import evaluer_modele_sur_jeu_de_test_segmentation_pleiade
 
 
 def download_data(config):
@@ -134,10 +128,6 @@
     list_output_dir = []
 
     for i, (year, dep) in enumerate(zip(years, deps)):
-<<<<<<< HEAD
-        date = datetime.strptime(str(year) + "0101", "%Y%m%d")
-        if type_labeler == "RIL":
-=======
         # i, year , dep = 0,years[0],deps[0]
         output_dir = (
             "train_data"
@@ -153,9 +143,7 @@
         )
 
         date = datetime.strptime(str(year) + "0101", "%Y%m%d")
-
-        if labeler == "RIL":
->>>>>>> 50fcb356
+        if type_labeler == "RIL":
             buffer_size = config_data["buffer size"]
             labeler = RILLabeler(date, dep=dep, buffer_size=buffer_size)
         elif type_labeler == "BDTOPO":
@@ -209,11 +197,7 @@
                     (
                         list_filtered_splitted_labeled_images,
                         list_masks,
-<<<<<<< HEAD
                     ) = label_images(list_filtered_splitted_images, labeler, 1)
-=======
-                    ) = label_images(list_filtered_splitted_images, labeler)
->>>>>>> 50fcb356
 
                     save_images_and_masks(
                         list_filtered_splitted_labeled_images,
@@ -229,10 +213,7 @@
 
 
 def prepare_test_data(config, test_dir):
-<<<<<<< HEAD
     print("Entre dans la fonction prepare_test_data")
-=======
->>>>>>> 50fcb356
 
     # if config["donnees"]["source train"] == "PLEIADES":
 
@@ -380,16 +361,10 @@
             )
 
     train_idx, val_idx = select_indices_to_split_dataset(
-<<<<<<< HEAD
-        len(list_path_images), config["optim"]["val prop"]
-    )
-
-=======
         len(list_path_images),
         config["optim"]["val prop"]
     )
     
->>>>>>> 50fcb356
     # récupération de la classe de Dataset souhaitée
     train_dataset = instantiate_dataset(
         config, list_path_images[train_idx], list_path_labels[train_idx]
@@ -502,16 +477,10 @@
     print("Entre dans la fonction instantiate_loss")
     loss_type = config["optim"]["loss"]
     loss_dict = {
-<<<<<<< HEAD
-        "crossentropy": CrossEntropyLoss,
-        "crossentropyselmade": CrossEntropySelfmade,
-    }
-=======
                 "softiou": SoftIoULoss,
                 "crossentropy": CrossEntropyLoss,
                 "crossentropyselmade": CrossEntropySelfmade
                 }
->>>>>>> 50fcb356
 
     if loss_type not in loss_dict:
         raise ValueError("Invalid loss type")
@@ -609,32 +578,17 @@
 
     list_data_dir, list_masks_cloud_dir, test_dir = download_data(config)
 
-<<<<<<< HEAD
     list_output_dir = prepare_train_data(
         config, list_data_dir, list_masks_cloud_dir
     )
     prepare_test_data(config, test_dir)
-=======
-# list_data_dir = ["../data/PLEIADES/2022/MARTINIQUE"]
-# list_masks_cloud_dir = ["../data/NUAGESPLEIADES/2022/MARTINIQUE"]
-
-    list_output_dir = prepare_train_data(config, list_data_dir, list_masks_cloud_dir)
-    prepare_test_data(config, test_dir)
-
-    # list_output_dir = ["../splitted_data2"]
-    model = instantiate_model(config)
->>>>>>> 50fcb356
 
     train_dl, valid_dl, test_dl = instantiate_dataloader(
     config, list_output_dir
     )
-<<<<<<< HEAD
 
     model = instantiate_model(config)
 
-=======
-    
->>>>>>> 50fcb356
     # train_dl.dataset[0][0].shape
     light_module = instantiate_lightning_module(config, model)
     trainer = instantiate_trainer(config, light_module)
@@ -642,16 +596,10 @@
     torch.cuda.empty_cache()
     gc.collect()
 
-<<<<<<< HEAD
-    remote_server_uri = "https://projet-slums-detection-874257.user.lab.sspcloud.fr"  # noqa: E501
-    experiment_name = "segmentation"
-    run_name = "BDTOPOonS1+2"
-=======
     # remote_server_uri = "https://projet-slums-detection-874257.user.lab.sspcloud.fr"
     # experiment_name = "segmentation"
     # run_name = "deeplabV42"
 
->>>>>>> 50fcb356
 
     if config["mlflow"]:
         update_storage_access()
@@ -736,17 +684,9 @@
     run_pipeline(remote_server_uri, experiment_name, run_name)
 
 
-<<<<<<< HEAD
-# remote_server_uri = "https://projet-slums-detection-200178.user.lab.sspcloud.fr" # noqa: E501
-# experiment_name = "segmentation"
-# run_name = "testclem2"
-
-# TO DO :
-=======
 #nohup python run_training_pipeline.py https://projet-slums-detection-874257.user.lab.sspcloud.fr segmentation testnohup2 > out.txt &
 # https://www.howtogeek.com/804823/nohup-command-linux/ 
  #TO DO :
->>>>>>> 50fcb356
 # test routine sur S2Looking dataset
 # import os
 
