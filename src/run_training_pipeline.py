import gc
import os
import sys
from datetime import datetime
from tqdm import tqdm
import mlflow
import numpy as np
import pytorch_lightning as pl
import torch
import yaml
from pytorch_lightning.callbacks import (
    EarlyStopping,
    LearningRateMonitor,
    ModelCheckpoint,
)
from torch.utils.data import DataLoader
from yaml.loader import SafeLoader

<<<<<<< HEAD
from classes.labelers.labeler import RILLabeler
=======
from classes.data.satellite_image import SatelliteImage
from classes.labelers.labeler import BDTOPOLabeler, RILLabeler
>>>>>>> 7a61c72d
from classes.optim.losses import CrossEntropy
from classes.optim.optimizer import generate_optimization_elements
from data.components.dataset import PleiadeDataset
from models.components.segmentation_models import DeepLabv3Module
from models.segmentation_module import SegmentationModule
<<<<<<< HEAD
from train_pipeline_utils.download_data import load_pleiade_data, load_donnees_test
from train_pipeline_utils.prepare_data import write_splitted_images_masks
from train_pipeline_utils.handle_dataset import (
    generate_transform,
    split_dataset
)

from classes.data.satellite_image import SatelliteImage
from classes.data.labeled_satellite_image import SegmentationLabeledSatelliteImage
=======
from train_pipeline_utils.download_data import load_satellite_data
from train_pipeline_utils.handle_dataset import (
    generate_transform, 
    split_dataset
)
from train_pipeline_utils.prepare_data import (  # , write_splitted_images_mask
    check_labelled_images,
    filter_images,
    label_images,
    save_images_and_masks,
    split_images,
)
>>>>>>> 7a61c72d
from utils.utils import update_storage_access
from rasterio.errors import RasterioIOError

def download_data(config):
    """
    Downloads data based on the given configuration.

    Args:
        config: a dictionary representing the 
        configuration information for data download.

    Returns:
        A list of output directories for each downloaded dataset.
    """

    print("Entre dans la fonction download_data")
    config_data = config["donnees"]
    list_output_dir = []

    years = config_data["year"]
    deps = config_data["dep"]
    src = config_data["source train"]

    for year, dep in zip(years, deps):
        output_dir = load_satellite_data(year, dep, src)
        list_output_dir.append(output_dir)

    return list_output_dir


def prepare_data(config, list_data_dir):
    """
    Preprocesses and splits the raw input images 
    into tiles and corresponding masks, 
    and saves them in the specified output directories. 
    
    Args:
        config: A dictionary representing the configuration settings.
        list_data_dir: A list of strings representing the paths
        to the directories containing the raw input image files.
    
    Returns:
        A list of strings representing the paths to 
        the output directories containing the 
        preprocessed tile and mask image files.
    """

    print("Entre dans la fonction prepare_data")
    config_data = config["donnees"]

    years = config_data["year"]
    deps = config_data["dep"]
    src = config_data["source train"]
    labeler = config_data["type labeler"]

    list_output_dir = []

    for i, (year, dep) in enumerate(zip(years, deps)):
        # i, year , dep= 0,years[0],deps[0]
        date = datetime.strptime(str(year) + "0101", "%Y%m%d")
        if labeler == "RIL":
            buffer_size = config_data["buffer size"]
            labeler = RILLabeler(date, dep=dep, buffer_size=buffer_size)
<<<<<<< HEAD
            
        if config_data["type labeler"] == "BDTOPO":
            date = datetime.strptime(str(year) + "0101", "%Y%m%d")
            labeler = BDTOPOLabeler(date, dep=dep)

        output_dir = "train_data" + dep + "-" + str(year) + "/"

        write_splitted_images_masks(
            list_data_dir[i],
            output_dir,
            labeler,
            config_data["tile size"],
            config_data["n channels train"],
            dep,
=======
        elif labeler == "BDTOPO":
            labeler = BDTOPOLabeler(date, dep=dep)

        output_dir = (
            "train_data" + "-" + src + "-" + dep + "-" + str(year) + "/"
>>>>>>> 7a61c72d
        )

        if not check_labelled_images(output_dir):
            
            # list_splitted_images = split_images(
            #     list_data_dir[i], config_data["n channels train"]
            # )
            dir = list_data_dir[i]
            list_path = [dir + "/" + filename for filename in os.listdir(dir)]
            
            for path in tqdm(list_path):
                # path = list_path[0]
                try:
                    si = SatelliteImage.from_raster(
                        file_path=path,
                        dep=dep,
                        date=date,
                        n_bands=config_data["n channels train"]
                    )
                
                except RasterioIOError:
                    print("Errerur de lecture du fichier " + path)
                    continue

                else:
                    list_splitted_images = si.split(config_data["tile size"]) 
                    
                    list_filtered_splitted_images = filter_images(
                        config_data["source train"], list_splitted_images
                    )

                    list_filtered_splitted_labeled_images, list_masks = label_images(
                        list_filtered_splitted_images, labeler
                    )

                    save_images_and_masks(
                        list_filtered_splitted_labeled_images, list_masks, output_dir
                    )

        list_output_dir.append(output_dir)

    return list_output_dir


def download_prepare_test(config):

    out_dir  = load_donnees_test(type = config["donnees"]["task"])
    images_path = out_dir + "/images"
    labels_path = out_dir + "/masks"

    list_name_image = np.sort(os.listdir(images_path))
    list_name_label = np.sort(os.listdir(labels_path))

    list_images_path = [images_path + "/" + name for name in list_name_image]
    list_labels_path = [labels_path + "/" + name for name in list_name_label]

    output_test = "../test-data"
    output_images_path = output_test + "/images"
    output_labels_path = output_test  + "/labels"

    n_bands = config["donnees"]["n bands"]
    tile_size = config["donnees"]["tile size"]
    
    if not os.path.exists(output_labels_path):
        os.makedirs(output_labels_path)
        
    for label_path, label_name, image_path, image_name in zip(list_labels_path, list_name_label, list_images_path, list_name_image):
        if label_name[0] == ".":
            os.remove(label_path)
            list_labels_path.remove(label_path)
            
        if image_name[0] == ".":
            os.remove(image_path)
            list_images_path.remove(image_path)
        
    for image_path, label_path, name in zip(list_images_path, list_labels_path, list_name_image):
        si = SatelliteImage.from_raster(
            file_path=image_path, dep=None, date=None, n_bands=n_bands
        )
        mask = np.load(label_path)

        list_satellite_image  = si.split(tile_size)

        si = SatelliteImage.from_raster(
            file_path=image_path, dep=None, date=None, n_bands=n_bands
        )
        mask = np.load(label_path)
        lsi = SegmentationLabeledSatelliteImage(si,mask,"","")
        list_lsi = lsi.split(tile_size)

        for i, lsi in enumerate(list_lsi):
                file_name_i = name.split(".")[0] + "_" + str(i)
                #if !os.path.exists(""):
                lsi.satellite_image.to_raster(
                    output_images_path, file_name_i + ".jp2"
                    )
                np.save(output_labels_path + "/" + file_name_i + ".npy", lsi.label)


def instantiate_dataset(config, list_path_images, list_path_labels):
    """
    Instantiates the appropriate dataset object
    based on the configuration settings.
    
    Args:
        config: A dictionary representing the configuration settings.
        list_path_images: A list of strings representing
        the paths to the preprocessed tile image files.
        list_path_labels: A list of strings representing
        the paths to the corresponding preprocessed mask image files.
    
    Returns:
        A dataset object of the specified type.
    """
    dataset_dict = {"PLEIADE": PleiadeDataset}
    dataset_type = config["donnees"]["dataset"]

    # inqtanciation du dataset comple
    if dataset_type not in dataset_dict:
        raise ValueError("Invalid dataset type")
    else:
        full_dataset = dataset_dict[dataset_type](
            list_path_images, list_path_labels
        )

    return full_dataset


def instantiate_dataloader(config, list_output_dir):
    """
    Instantiates and returns the data loaders for
    training, validation, and testing datasets.
    
    Args:
    - config (dict): A dictionary containing the configuration parameters
    for data loading and processing.
    - list_output_dir (list): A list of strings containing the paths to
    the directories that contain the training data.
    
    Returns:
    - train_dataloader (torch.utils.data.DataLoader):
    The data loader for the training dataset.
    - valid_dataloader (torch.utils.data.DataLoader): 
    The data loader for the validation dataset.
    - test_dataloader (torch.utils.data.DataLoader): 
    The data loader for the testing dataset.
    
    The function first generates the paths for the image and label data
    based on the data source (Sentinel, PLEIADES) vs pre-annotated datasets.
    It then instantiates the required dataset class
    (using the `intantiate_dataset` function) and splits the full dataset
    into training and validation datasets based on the validation proportion
    specified in the configuration parameters.
    
    Next, the appropriate transformations are applied to the training
    and validation datasets using the `generate_transform` function.
    
    Finally, the data loaders for the training and validation datasets 
    are created using the `DataLoader` class from the PyTorch library, 
    and the data loader for the testing dataset is set to `None`.
    """
    # génération des paths en fonction du type de Données
    # (Sentinel, PLEIADES) VS Dataset préannotés

    if config["donnees"]["source train"] in ["PLEIADES", "SENTINEL2"]:
        list_path_labels = []
        list_path_images = []
        for dir in list_output_dir:
            labels = os.listdir(dir + "/labels")
            images = os.listdir(dir + "/images")

            list_path_labels = np.concatenate((
                list_path_labels,
                np.sort([dir + "/labels/" + name for name in labels])
            ))
            
            list_path_images = np.concatenate((
                list_path_images,
                np.sort([dir + "/images/" + name for name in images])
            ))

    # récupération de la classe de Dataset souhaitée
    full_dataset = instantiate_dataset(
        config, list_path_images, list_path_labels
    )
    train_dataset, valid_dataset = split_dataset(
        full_dataset, config["optim"]["val prop"]
    )

    # on applique les transforms respectives
    augmentation = config["donnees"]["augmentation"]
    tile_size = config["donnees"]["tile size"]
    t_aug, t_preproc = generate_transform(tile_size, augmentation)
    train_dataset.transforms = t_aug
    valid_dataset.transforms = t_preproc

    # création des dataloader
    batch_size = config["optim"]["batch size"]

    train_dataloader, valid_dataloader = [
        DataLoader(
            ds,
            batch_size=batch_size,
            shuffle=boolean,
            num_workers=2,
        )
        for ds, boolean in zip([train_dataset, valid_dataset], [True, False])
    ]

    # Gestion datset test
    output_test = "../test-data"
    output_images_path = output_test + "/images/"
    output_labels_path = output_test  + "/labels/"

    list_name_image = os.listdir(output_images_path)
    list_name_label = os.listdir(output_labels_path)

    list_path_images = np.sort([output_images_path + name_image for name_image in list_name_image])
    list_path_labels = np.sort([output_labels_path + name_label for name_label in list_name_label])

    dataset_test = instantiate_dataset(
        config, list_path_images, list_path_labels
    )
    
    dataset_test.transforms =  t_preproc
    
    batch_size_test = config["optim"]["batch size test"]
    test_dataloader = DataLoader(
            dataset_test,
            batch_size=batch_size_test,
            shuffle=False,
            num_workers=2,
        )
    
    return train_dataloader, valid_dataloader, test_dataloader


def instantiate_model(config):
    """
    Instantiate a module based on the provided module type.

    Args:
        module_type (str): Type of module to instantiate.

    Returns:
        object: Instance of the specified module.
    """
    module_type = config["optim"]["module"]
    module_dict = {"deeplabv3": DeepLabv3Module}
    nchannel = config["donnees"]["n channels train"]

    if module_type not in module_dict:
        raise ValueError("Invalid module type")

    if module_type == "deeplabv3":
        return module_dict[module_type](nchannel)
    else:
        return module_dict[module_type]()


def instantiate_loss(config):
    """
    intantiates an optimizer object with the parameters 
    specified in the configuration file.

    Args:
        model: A PyTorch model object.
        config: A dictionary object containing the configuration parameters.

    Returns:
        An optimizer object from the `torch.optim` module.
    """
    loss_type = config["optim"]["loss"]
    loss_dict = {"crossentropy": CrossEntropy}

    if loss_type not in loss_dict:
        raise ValueError("Invalid loss type")
    else:
        return loss_dict[loss_type]()


def instantiate_lightning_module(config, model):
    """
    Create a PyTorch Lightning module for segmentation
    with the given model and optimization configuration.

    Args:
        config (dict): Dictionary containing the configuration
        parameters for optimization.
        model: The PyTorch model to use for segmentation.

    Returns:
        A PyTorch Lightning module for segmentation.
    """
    list_params = generate_optimization_elements(config)

    lightning_module = SegmentationModule(
        model=model,
        loss=instantiate_loss(config),
        optimizer=list_params[0],
        optimizer_params=list_params[1],
        scheduler=list_params[2],
        scheduler_params=list_params[3],
        scheduler_interval=list_params[4],
    )
    return lightning_module


def instantiate_trainer(config, lightning_module):
    """
    Create a PyTorch Lightning module for segmentation with 
    the given model and optimization configuration.

    Args:
        config (dict): Dictionary containing the configuration
        parameters for optimization.
        model: The PyTorch model to use for segmentation.

    Returns:
        SegmentationModule: A PyTorch Lightning module for segmentation.
    """
    # def callbacks
    checkpoint_callback = ModelCheckpoint(
        monitor="validation_loss", save_top_k=1, save_last=True, mode="max"
    )
    early_stop_callback = EarlyStopping(
        monitor="validation_loss", mode="max", patience=3
    )
    lr_monitor = LearningRateMonitor(logging_interval="step")
    list_callbacks = [lr_monitor, checkpoint_callback, early_stop_callback]

    strategy = "auto"

    trainer = pl.Trainer(
        callbacks=list_callbacks,
        max_epochs=config["optim"]["max epochs"],
        num_sanity_val_steps=2,
        strategy=strategy,
        log_every_n_steps=2,
    )

    return trainer


def run_pipeline(remote_server_uri, experiment_name, run_name):
    """
    Runs the segmentation pipeline u
    sing the configuration specified in `config.yml` 
    and the provided MLFlow parameters.
    Args:
        None
    Returns:
        None
    """
    # Open the file and load the file
    with open("../config.yml") as f:
        config = yaml.load(f, Loader=SafeLoader)

    list_data_dir = download_data(config)
    # list_data_dir = ['/home/onyxia/work/detection-habitat-spontane/data/PLEIADES/2022/MARTINIQUE']
    # list_data_dir = ['/home/onyxia/work/detection-habitat-spontane/data/SENTINEL2/MAYOTTE/TUILES_2022']
    # list_data_dir = [
    #     "/home/onyxia/work/detection-habitat-spontane/data/PLEIADES/2022/GUYANE"
    # ]
    list_output_dir = prepare_data(config, list_data_dir)
  
    model = instantiate_model(config)

    train_dl, valid_dl, test_dl = intantiate_dataloader(
        config, list_output_dir
    )

    light_module = instantiate_lightning_module(config, model)
    trainer = instantiate_trainer(config, light_module)

    # trainer.test(lightning_module,test_dataloader) TO DO
    torch.cuda.empty_cache()
    gc.collect()

    if config["mlflow"]:

        update_storage_access()
        os.environ["MLFLOW_S3_ENDPOINT_URL"] = "https://minio.lab.sspcloud.fr"
        mlflow.end_run()
        mlflow.set_tracking_uri(remote_server_uri)
        mlflow.set_experiment(experiment_name)
<<<<<<< HEAD
      #  mlflow.pytorch.autolog()
        
=======
        # mlflow.pytorch.autolog()

>>>>>>> 7a61c72d
        with mlflow.start_run(run_name=run_name):
            mlflow.log_artifact(
                "../config.yml",
                artifact_path="config.yml"
            )
            trainer.fit(light_module, train_dl, valid_dl)
            # trainer.test(light_module, test_dl)
    else:
        trainer.fit(light_module, train_dl, valid_dl)
        # trainer.test(light_module, test_dl)


if __name__ == "__main__":
    # MLFlow params
    remote_server_uri = sys.argv[1]
    experiment_name = sys.argv[2]
    run_name = sys.argv[3]
    run_pipeline(remote_server_uri, experiment_name, run_name)

<<<<<<< HEAD
   

#remote_server_uri = "https://projet-slums-detection-807277.user.lab.sspcloud.fr"
#experiment_name = "segmentation"
#run_name = "testclem"
=======

# remote_server_uri = "https://projet-slums-detection-807277.user.lab.sspcloud.fr"
# experiment_name = "segmentation"
# run_name = "testclem"
>>>>>>> 7a61c72d

# TO DO :
# préparer Test exemples
# indicateur nombre de zones détectées dans l'image
# IOU
# visu
# test routine sur S2Looking dataset

# diminution du nombre d'images DL : pour test

# import os

# list_data_dir = ["../data/PLEIADES/2022/GUADELOUPE/",
# "../data/PLEIADES/2022/MARTINIQUE/"]

# len(os.listdir(list_data_dir[0]))
# len(os.listdir(list_data_dir[1]))


# def delete_files_in_dir(dir_path,length_delete):
#    # Get a list of all the files in the directory
#  files = os.listdir(dir_path)[:length_delete]

<<<<<<< HEAD
    # Loop through the files and delete them
=======
# Loop through the files and delete them
>>>>>>> 7a61c72d
#    for file in files:
#        file_path = os.path.join(dir_path, file)
#        if os.path.isfile(file_path):
#            os.remove(file_path)


# delete_files_in_dir(list_data_dir[0], 600)
# delete_files_in_dir(list_data_dir[1], 1350)
# optimisation filtrage<|MERGE_RESOLUTION|>--- conflicted
+++ resolved
@@ -16,18 +16,13 @@
 from torch.utils.data import DataLoader
 from yaml.loader import SafeLoader
 
-<<<<<<< HEAD
-from classes.labelers.labeler import RILLabeler
-=======
 from classes.data.satellite_image import SatelliteImage
 from classes.labelers.labeler import BDTOPOLabeler, RILLabeler
->>>>>>> 7a61c72d
 from classes.optim.losses import CrossEntropy
 from classes.optim.optimizer import generate_optimization_elements
 from data.components.dataset import PleiadeDataset
 from models.components.segmentation_models import DeepLabv3Module
 from models.segmentation_module import SegmentationModule
-<<<<<<< HEAD
 from train_pipeline_utils.download_data import load_pleiade_data, load_donnees_test
 from train_pipeline_utils.prepare_data import write_splitted_images_masks
 from train_pipeline_utils.handle_dataset import (
@@ -37,20 +32,6 @@
 
 from classes.data.satellite_image import SatelliteImage
 from classes.data.labeled_satellite_image import SegmentationLabeledSatelliteImage
-=======
-from train_pipeline_utils.download_data import load_satellite_data
-from train_pipeline_utils.handle_dataset import (
-    generate_transform, 
-    split_dataset
-)
-from train_pipeline_utils.prepare_data import (  # , write_splitted_images_mask
-    check_labelled_images,
-    filter_images,
-    label_images,
-    save_images_and_masks,
-    split_images,
-)
->>>>>>> 7a61c72d
 from utils.utils import update_storage_access
 from rasterio.errors import RasterioIOError
 
@@ -114,28 +95,11 @@
         if labeler == "RIL":
             buffer_size = config_data["buffer size"]
             labeler = RILLabeler(date, dep=dep, buffer_size=buffer_size)
-<<<<<<< HEAD
-            
-        if config_data["type labeler"] == "BDTOPO":
-            date = datetime.strptime(str(year) + "0101", "%Y%m%d")
-            labeler = BDTOPOLabeler(date, dep=dep)
-
-        output_dir = "train_data" + dep + "-" + str(year) + "/"
-
-        write_splitted_images_masks(
-            list_data_dir[i],
-            output_dir,
-            labeler,
-            config_data["tile size"],
-            config_data["n channels train"],
-            dep,
-=======
         elif labeler == "BDTOPO":
             labeler = BDTOPOLabeler(date, dep=dep)
 
         output_dir = (
             "train_data" + "-" + src + "-" + dep + "-" + str(year) + "/"
->>>>>>> 7a61c72d
         )
 
         if not check_labelled_images(output_dir):
@@ -522,13 +486,8 @@
         mlflow.end_run()
         mlflow.set_tracking_uri(remote_server_uri)
         mlflow.set_experiment(experiment_name)
-<<<<<<< HEAD
-      #  mlflow.pytorch.autolog()
-        
-=======
         # mlflow.pytorch.autolog()
 
->>>>>>> 7a61c72d
         with mlflow.start_run(run_name=run_name):
             mlflow.log_artifact(
                 "../config.yml",
@@ -548,18 +507,10 @@
     run_name = sys.argv[3]
     run_pipeline(remote_server_uri, experiment_name, run_name)
 
-<<<<<<< HEAD
-   
-
-#remote_server_uri = "https://projet-slums-detection-807277.user.lab.sspcloud.fr"
-#experiment_name = "segmentation"
-#run_name = "testclem"
-=======
 
 # remote_server_uri = "https://projet-slums-detection-807277.user.lab.sspcloud.fr"
 # experiment_name = "segmentation"
 # run_name = "testclem"
->>>>>>> 7a61c72d
 
 # TO DO :
 # préparer Test exemples
@@ -583,11 +534,7 @@
 #    # Get a list of all the files in the directory
 #  files = os.listdir(dir_path)[:length_delete]
 
-<<<<<<< HEAD
-    # Loop through the files and delete them
-=======
 # Loop through the files and delete them
->>>>>>> 7a61c72d
 #    for file in files:
 #        file_path = os.path.join(dir_path, file)
 #        if os.path.isfile(file_path):
