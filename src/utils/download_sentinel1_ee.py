--- conflicted
+++ resolved
@@ -80,8 +80,6 @@
         export_s1_grd_first(start_date, AOI, image, DOM)
     else:
         export_s1_grd_mean(start_date, AOI, ee.Image(s1_grd.mean()).clip(feature_aoi), DOM)
-<<<<<<< HEAD
-=======
 
 
 def upload_satelliteImages(
@@ -149,7 +147,6 @@
         else:
             exportToMinio(filename + ".tif", rpath)
             os.remove(filename + ".tif")
->>>>>>> 26dd60ad
 
 
 def export_s1_grd_first(start_date, AOI, s1_grd, DOM):
@@ -235,7 +232,6 @@
     shutil.rmtree(path_local, ignore_errors=True)
 
 
-<<<<<<< HEAD
 def exportToMinio(image, rpath):
     """
     Exports S1 tiles to MinIO.
@@ -325,8 +321,6 @@
             os.remove(f"{filename}.tif")
 
 
-=======
->>>>>>> 26dd60ad
 if __name__ == "__main__":
     START_DATE = "2022-08-20"
     END_DATE = "2022-09-01"
