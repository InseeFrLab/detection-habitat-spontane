import os
import re
from datetime import date
from typing import List
import math
import matplotlib.pyplot as plt
import numpy as np
<<<<<<< HEAD
import math
=======
from tqdm import tqdm
>>>>>>> e4c6a735

from classes.data.satellite_image import SatelliteImage
from utils.mappings import name_dep_to_num_dep
from utils.utils import get_environment


def order_list_from_bb(
    list_bounding_box: List,
    list_to_order: List,
):
    """Order a given List according to the X,Y coordinates
    of the list of bounding boxes taken as input

    Args:
        list_bounding_box (List): List of bouding box (4-dimensional tuples)
        list_to_order (List): List of object we want to order according
        to the coordinates of the bounding boxes
    """
    Y = np.array([bb[0] for bb in list_bounding_box])
    order_y = np.argsort(np.array(Y))
    Y = Y[order_y]

    list_to_order = [list_to_order[i] for i in order_y]
    list_bounding_box = [list_bounding_box[i] for i in order_y]

    X = np.array([bb[3] for bb in list_bounding_box])
    order = np.lexsort((Y, X))

    list_to_order = [list_to_order[i] for i in order]

    return list_to_order


def plot_list_satellite_images(
    list_images: List,
    bands_indices: List,
):
    """Plot a list of SatelliteImage (with a subset of bands) into a grid
    following the coordinates of the SatelliteImage.
    The list of SatelliteImages taken as input when represented
    in the correct order, has to fully cover a rectangular area.

    Args:
        list_images (List): List of SatelliteImage objects
        bands_indices (List): List of indices of bands to plot.
            The indices should be integers between 0 and the
            number of bands - 1.
    """
    list_bounding_box = np.array([im.bounds for im in list_images])

    list_images = order_list_from_bb(list_bounding_box, list_images)

    n_col = len(np.unique(np.array([bb[0] for bb in list_bounding_box])))
    n_row = len(np.unique(np.array([bb[3] for bb in list_bounding_box])))

    mat_list_images = np.transpose(np.array(list_images).reshape(n_row, n_col))

    # Create the grid of pictures and fill it
    images = np.empty((n_col, n_row), dtype=object)

    for i in range(n_col):
        for j in range(n_row):
            images[i, j] = mat_list_images[i, j].array

    images = np.flip(np.transpose(images), axis=0)

    # Create a figure and axes
    fig, axs = plt.subplots(nrows=n_row, ncols=n_col, figsize=(10, 10))

    # Iterate over the grid of images and plot them
    for i in range(n_row):
        for j in range(n_col):
            axs[i, j].imshow(
                np.transpose(images[i, j], (1, 2, 0))[:, :, bands_indices]
            )

    # Remove any unused axes
    for i in range(n_row):
        for j in range(n_col):
            axs[i, j].set_axis_off()

    return plt.gcf()


def plot_list_sat_images_square(
    list_images: List,
    bands_indices: List,
):
    size = int(math.sqrt(len(list_images)))

    # Create a figure and axes
    fig, axs = plt.subplots(nrows=size, ncols=size, figsize=(10, 10))

    # Iterate over the grid of masks and plot them
    for i in range(size):
        for j in range(size):
            axs[i, j].imshow(
                list_images[i*size + j].array.transpose(1, 2, 0)[:, :, bands_indices]
            )

    # Remove any unused axes
    for i in range(size):
        for j in range(size):
            axs[i, j].set_axis_off()

    # Show the plot
    plt.show()


def plot_list_segmentation_labeled_satellite_image(
    list_labeled_image: List,
    bands_indices: List,
):
    """Plot a list of SegmentationLabeledSatelliteImage:
    (with a subset of bands) into 2 pictures, one with the satelliteImage,
    one with the labels. The list of SatelliteImages contained in the
    labeled_images taken as input, when represented in the correct order,
    has to fully cover a rectangular area.

    Args:
        list_labeled_image (List): List of SatelliteImage objects
        bands_indices (List): List of indices of bands to plot.
            The indices should be integers between 0 and the
            number of bands - 1.
    """
    tile_size = list_labeled_image[0].satellite_image.array.shape[1]
    stride = tile_size

    list_bounding_box = np.array(
        [iml.satellite_image.bounds for iml in list_labeled_image]
    )
    list_images = [iml.satellite_image for iml in list_labeled_image]
    list_labels = [iml.label for iml in list_labeled_image]

    # Correct order relative to the coordinates
    list_images = order_list_from_bb(list_bounding_box, list_images)
    list_labels = order_list_from_bb(list_bounding_box, list_labels)

    n_col = len(np.unique(np.array([bb[0] for bb in list_bounding_box])))
    n_row = len(np.unique(np.array([bb[3] for bb in list_bounding_box])))

    mat_list_images = np.transpose(np.array(list_images).reshape(n_col, n_row))
    mat_list_labels = np.transpose(
        np.array(list_labels).reshape(n_col, n_row, tile_size, tile_size),
        (1, 0, 2, 3),
    )

    mat_list_images = np.flip(np.transpose(mat_list_images), axis=0)
    mat_list_labels = np.flip(np.transpose(mat_list_labels, (1, 0, 2, 3)), 0)

    # Get input image dimensions
    width = tile_size * n_col
    height = tile_size * n_row

    # Create empty output image
    output_image = np.zeros((height, width, 3))
    output_mask = np.zeros((height, width, 3))
    compteur_ligne = 0
    compteur_col = 0

    for i in range(0, height - tile_size + 1, stride):
        for j in range(0, width - tile_size + 1, stride):
            output_image[
                i: i + tile_size, j: j + tile_size, :
            ] = np.transpose(
                mat_list_images[compteur_ligne, compteur_col].array,
                (1, 2, 0),
            )[
                :, :, bands_indices
            ]

            label = mat_list_labels[compteur_ligne, compteur_col, :, :]
            show_mask = np.zeros((label.shape[0], label.shape[1], 3))
            show_mask[label == 1, :] = [255, 255, 255]
            show_mask = show_mask.astype(np.uint8)
            output_mask[i: i + tile_size, j: j + tile_size, :] = show_mask
            compteur_col += 1

        compteur_col = 0
        compteur_ligne += 1

    # Display input image, tiles, and output image as a grid
    fig, ax = plt.subplots(1, 2, figsize=(15, 15))
    ax[0].imshow(output_image)  # with normalization for display
    ax[0].set_title("Input Image")
    ax[0].set_axis_off()
    ax[1].imshow(output_mask)
    ax[1].set_title("Output Image")
    ax[1].set_axis_off()

    return plt.gcf()


def plot_list_labeled_sat_images(
    list_labeled_image: List,
    bands_indices: List,
):
    list_images = [iml.satellite_image for iml in list_labeled_image]
    list_labels = [iml.label for iml in list_labeled_image]

    size = int(math.sqrt(len(list_images)))

    # Create a figure and axes
    fig, axs = plt.subplots(nrows=size, ncols=2*size, figsize=(20, 10))

    # Iterate over the grid of masks and plot them
    for i in range(size):
        for j in range(size):
            axs[i, j].imshow(
                list_images[i*size + j].array.transpose(1, 2, 0)[:, :, bands_indices]
            )

    for i in range(size):
        for j in range(size):
            axs[i, j+size].imshow(
                list_labels[i*size + j], cmap="gray"
            )

    # Remove any unused axes
    for i in range(size):
        for j in range(2*size):
            axs[i, j].set_axis_off()

    # Show the plot
    plt.show()


def plot_infrared_simple_mask(satellite_image: SatelliteImage):
    """Plot the infrared mask based on threshold on the infrared median.

    Args:
        satellite_image (SatelliteImage): A satellite image with 4 bands.

    Returns:
        The simple infrared mask of the image.
    """
    if satellite_image.n_bands < 4:
        print("This image has no infrared band.")

    else:
        # Extract the array from the image to get the pixel values
        img = satellite_image.array.copy()

        img = img.transpose(2, 1, 0)
        shape = img.shape[0:2]

        # Threshold : median of the 4th band
        threshold = np.quantile(img[:, :, 3], 0.5)  # only on the 4th band
        black = np.ones(shape, dtype=float)
        white = np.zeros(shape, dtype=float)

        # Creation of the mask : all the infrared prixels below the threshold \
        # will be black and all the infrared prixels above the threshold \
        # will be white.

        mask = np.where(img[:, :, 3] > threshold, white, black)

        # Return to the right shape
        mask = mask.transpose(1, 0)

        # Plot the mask
        plt.imshow(mask, cmap="gray")
        plt.show()


def plot_infrared_patch_mask(satellite_image: SatelliteImage):
    """Plot the infrared mask based on patch-by-patch thresholding
        on the infrared median of the patch. 250 patches.

    Args:
        satellite_image (SatelliteImage): A satellite image with 4 bands.

    Returns:
        All the patchs of infrared masks of the image.
    """
    if satellite_image.n_bands < 4:
        print("This image has no infrared band.")

    else:
        list_images = satellite_image.split(250)
        list_mask = []

        # We go through each patch
        for indice, mini_image in enumerate(list_images):
            # Extract the array from the image to get the pixel values
            img = mini_image.array.copy()

            img = img.transpose(2, 1, 0)
            shape = img.shape

            # Threshold : median of the 4th band on the patch
            threshold = np.quantile(img[:, :, 3], 0.5)  # only on the 4th band
            black = np.ones(shape[0:2], dtype=float)
            white = np.zeros(shape[0:2], dtype=float)

            # Creation of the mask : all the infrared prixels below \
            # the threshold will be \ black and all the infrared prixels \
            # above the threshold will be white.

            mask = np.where(img[:, :, 3] > threshold, white, black)

            # Return to the right shape
            mask = mask.transpose(1, 0)

            list_mask.append(mask)

        list_bounding_box = np.array([im.bounds for im in list_images])
        n_col = len(np.unique(np.array([bb[0] for bb in list_bounding_box])))
        n_row = len(np.unique(np.array([bb[3] for bb in list_bounding_box])))

        # Create the grid of pictures and fill it with masks
        masks = np.empty((n_col, n_row), dtype=object)

        for i in range(n_col):
            for j in range(n_row):
                masks[i, j] = list_mask[8 * i + j]

        # Create a figure and axes
        fig, axs = plt.subplots(nrows=n_row, ncols=n_col, figsize=(10, 10))

        # Iterate over the grid of masks and plot them
        for i in range(n_row):
            for j in range(n_col):
                axs[i, j].imshow(masks[i, j], cmap="gray")

        # Remove any unused axes
        for i in range(n_row):
            for j in range(n_col):
                axs[i, j].set_axis_off()

        # Show the plot
        plt.show()


def plot_square_images(
    bands_indices: list,
    distance: int = 1,
    satellite_image: SatelliteImage = None,
    filepath_center_image: str = None,
):
    """Plot all the images surrounding the image we give. This image will
    be in the middle and we specify who much images we want to have around.
    For example, if we give a distance of 2, we will plot all the images
    with that are maximum 2 images far from the center image.
    It will return a square 5x5.
    The arguments can be either a SatteliteImage
    or the filepath of the center image.

    Args:
        bands_indice (list): the list of the band indices we want to plot.
        distance (int): the distance of the images
        from the center image we want.
        satellite_image (SatelliteImage): the center SatelliteImage.
        filepath_center_image (str): the filepath of the center image.

    Returns:
        The square of the images surrounding the center image.

    Example:
        >>> plot_square_images(
            [0,1,2], 1 , None ,
            '../data/PLEIADES/2017/MARTINIQUE/72-2017-0711-1619-U20N-0M50-RVB-E100.jp2'
            )
    """

    environment = get_environment()

    # Get folder path
    pattern = "/"

    split_filepath_center = re.split(pattern, filepath_center_image)

    folder_path = pattern.join(split_filepath_center[0:5])

    if satellite_image is not None:
        name_dep = str(satellite_image.dep)
        year = (satellite_image.date).year
        path = environment["local-path"]["PLEIADES"][year][name_dep]

        folder_path = "../" + path
        filepath_center_image = folder_path + "/" + satellite_image.filename
    else:
        # Retrieve the year and the department
        annee = split_filepath_center[3]
        departement = split_filepath_center[4]
        dep_num = name_dep_to_num_dep[departement]

        # Retrieve the left-top coordinates of the center image
        delimiters = ["-", "_"]

        pattern = "|".join(delimiters)

        split_filepath_center = re.split(pattern, filepath_center_image)

        left_center = float(split_filepath_center[2]) * 1000
        top_center = float(split_filepath_center[3]) * 1000

        list_images = []
        list_images_path = []

        for filename in os.listdir(folder_path):
            # Retrieve left-top coordinates of all images
            split_filename = re.split(pattern, filename)

            left = float(split_filename[2]) * 1000.0
            top = float(split_filename[3]) * 1000.0

            limit_left_r = left_center + distance * 1000.0
            limit_top_r = top_center + distance * 1000.0
            limit_left_l = left_center - distance * 1000.0
            limit_top_l = top_center - distance * 1000.0

            if limit_left_l <= left <= limit_left_r:
                if limit_top_l <= top <= limit_top_r:
                    image = SatelliteImage.from_raster(
                        folder_path + "/" + filename,
                        date=date.fromisoformat(annee + "-01-01"),
                        n_bands=len(bands_indices),
                        dep=dep_num,
                    )
                    image.normalize()
                    list_images.append(image)
                    list_images_path.append(image.filename)

        plot_list_satellite_images(list_images, bands_indices)


<<<<<<< HEAD
def plot_list_images_square(folder_path, borne_inf,borne_sup):
=======
def plot_list_images_square(folder_path, borne_inf, borne_sup):
>>>>>>> e4c6a735

    """
    Plot a square grid of images from a folder. You must specify a lower limit
    and an upper limit,
    to be able to display the images of the folder between these two limits.
    The difference of the
    two bounds must be a square number to obtain a list of images of square
    length.

    Args:
        folder_path (str): Path to the folder containing the images.
        borne_inf (int): Lower bound index for selecting images.
        borne_sup (int): Upper bound index for selecting images.

    Returns:
        Plot of the images.
    """

    list_filepaths = os.listdir(folder_path)[borne_inf:borne_sup+1]
    size = int(math.sqrt(len(list_filepaths)))

    list_images = []

    for filepath in tqdm(list_filepaths):
        # Retrieve left-top coordinates of all images
        image = SatelliteImage.from_raster(
                folder_path + "/" + filepath,
                date=None,
                n_bands=3,
                dep=None
            )
        image.normalize()
        list_images.append(image)

    mat_list_images = np.transpose(np.array(list_images).reshape(size, size))

    # Create a figure and axes
    fig, axs = plt.subplots(nrows=size, ncols=size, figsize=(20, 20))

    # Iterate over the grid of masks and plot them
    for i in range(size):
        for j in range(size):
            axs[i, j].imshow(
                mat_list_images[i, j].array.transpose(1, 2, 0)
            )

    # Remove any unused axes
    for i in range(size):
        for j in range(size):
            axs[i, j].set_axis_off()

    # Show the plot
    plt.show()


def creer_array_to_plot(
    pth_image
):

    """
    Gives the correctly formatted arrays corresponding to an image to plot.

    Args:
        pth_image (list[str]): paths to the images to plot.

    Returns:
        the correctly formatted arrays corresponding to the entry image.
    """

    si = SatelliteImage.from_raster(pth_image, 974, 2000, 12)
    # si.normalized()
    si.array.shape
    bands_indices = [3, 2, 1]
    array = si.array
    normalized_array = (array.astype(np.float32)-np.min(array)) / (np.max(array)/3- np.min(array))
    # normalized_array = array
    array_to_plot = np.transpose(
        normalized_array,
        (1, 2, 0))[:, :, bands_indices]

    return array_to_plot


def represent_image_label(
    list_array_to_plot,
    list_label,
):

    """
    Plot a square grid of images and their masks from their paths.

    Args:
        list_array_to_plot (list[str]): paths to the images to plot.
        list_label (list[str]): paths to the masks to plot.

    Returns:
        Calls a function that plots the images and their masks.
    """
    N = len(list_label)
    nrow = int(math.sqrt(N))
    fig, axes = plt.subplots(nrow, 2*nrow, figsize=(20, 10))

    # Iterate over the RGB arrays and plot them in the left grid
    for i, ax in enumerate(axes[:, :nrow].flat):
        array_to_plot = creer_array_to_plot(list_array_to_plot[i])
        ax.imshow(array_to_plot)
        ax.axis('off')

    # Iterate over the 0-1 arrays and plot them in the right grid
    for i, ax in enumerate(axes[:, nrow:].flat):
        ax.imshow(list_label[i], cmap='binary')
        ax.axis('off')

    # Adjust spacing between subplots
    plt.subplots_adjust(wspace=0, hspace=0)

    # Show the plot
    plt.show()
    plt.gcf()
    plt.savefig("test.png")


def plot_list_images_and_masks_square(
    train_dataset,
    size_of_grid,
):

    """
    Calls a function that plot a square grid of images and their masks\
        from their folder. You must specify the size of the grid.

    Args:
        train_dataset (dataloader): the dataloader from which\
            the dataset should be extracted.
        size_of_the_grid (int): the number of images you want on a line\
            (the grid is a square so the number on a column will be the same).

    Returns:
        Calls a function that plots the images and their masks.
    """
    dataset_train = train_dataset.dataset

    list_array_to_plot = []
    for i in range(size_of_grid):
        input, label, dic = dataset_train[i]
        pth_image = dic["pathimage"]
        list_array_to_plot.append(pth_image)

    list_label = []
    list_path = []

    for i in range(size_of_grid):
        list_label.append(np.array(dataset_train[i][1]))
        list_path.append(dataset_train[i][2]["pathimage"])

    return represent_image_label(list_array_to_plot, list_label)<|MERGE_RESOLUTION|>--- conflicted
+++ resolved
@@ -5,11 +5,7 @@
 import math
 import matplotlib.pyplot as plt
 import numpy as np
-<<<<<<< HEAD
-import math
-=======
 from tqdm import tqdm
->>>>>>> e4c6a735
 
 from classes.data.satellite_image import SatelliteImage
 from utils.mappings import name_dep_to_num_dep
@@ -437,12 +433,7 @@
         plot_list_satellite_images(list_images, bands_indices)
 
 
-<<<<<<< HEAD
-def plot_list_images_square(folder_path, borne_inf,borne_sup):
-=======
 def plot_list_images_square(folder_path, borne_inf, borne_sup):
->>>>>>> e4c6a735
-
     """
     Plot a square grid of images from a folder. You must specify a lower limit
     and an upper limit,
@@ -500,7 +491,6 @@
 def creer_array_to_plot(
     pth_image
 ):
-
     """
     Gives the correctly formatted arrays corresponding to an image to plot.
 
@@ -529,7 +519,6 @@
     list_array_to_plot,
     list_label,
 ):
-
     """
     Plot a square grid of images and their masks from their paths.
 
@@ -568,7 +557,6 @@
     train_dataset,
     size_of_grid,
 ):
-
     """
     Calls a function that plot a square grid of images and their masks\
         from their folder. You must specify the size of the grid.
