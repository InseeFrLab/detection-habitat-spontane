--- conflicted
+++ resolved
@@ -107,16 +107,11 @@
         del images, label, dic
 
 
-<<<<<<< HEAD
 def evaluer_modele_sur_jeu_de_test_segmentation_sentinel(
-=======
-def evaluer_modele_sur_jeu_de_test_classification_pleiade(
->>>>>>> e4c6a735
     test_dl,
     model,
     tile_size,
     batch_size,
-<<<<<<< HEAD
     n_bands,
     use_mlflow=False,
 ):
@@ -131,7 +126,49 @@
 
         output_model = model(images)
         mask_pred = np.array(torch.argmax(output_model, axis=1).to("cpu"))
-=======
+
+        for i in range(batch_size):
+            pthimg = dic["pathimage"][i]
+            si = SatelliteImage.from_raster(
+                file_path=pthimg,
+                dep=None,
+                date=None,
+                n_bands=n_bands
+            )
+            si.normalize()
+
+            labeled_satellite_image = (
+                SegmentationLabeledSatelliteImage(
+                    satellite_image=si,
+                    label=mask_pred[i],
+                    source="",
+                    labeling_date=""
+                )
+            )
+
+            print("ecriture image")
+            if not os.path.exists("img/"):
+                os.makedirs("img/")
+
+            fig1 = plot_list_segmentation_labeled_satellite_image(
+                [labeled_satellite_image], [3, 2, 1])
+
+            filename = pthimg.split('/')[-1]
+            filename = filename.split('.')[0]
+            filename = '_'.join(filename.split('_')[0:6])
+            plot_file = filename + ".png"
+
+            fig1.savefig(plot_file)
+
+            if use_mlflow:
+                mlflow.log_artifact(plot_file, artifact_path="plots")
+
+
+def evaluer_modele_sur_jeu_de_test_classification_pleiade(
+    test_dl,
+    model,
+    tile_size,
+    batch_size,
     use_mlflow=False
 ):
     """
@@ -181,7 +218,6 @@
             torch.tensor([0])
             )
         predicted_classes = predictions.type(torch.float)
->>>>>>> e4c6a735
 
         for i in range(batch_size):
             pthimg = dic["pathimage"][i]
@@ -189,16 +225,6 @@
                 file_path=pthimg,
                 dep=None,
                 date=None,
-<<<<<<< HEAD
-                n_bands=n_bands
-            )
-            si.normalize()
-
-            labeled_satellite_image = (
-                SegmentationLabeledSatelliteImage(
-                    satellite_image=si,
-                    label=mask_pred[i],
-=======
                 n_bands=3
             )
             si.normalize()
@@ -217,26 +243,18 @@
                 SegmentationLabeledSatelliteImage(
                     satellite_image=si,
                     label=mask_pred,
->>>>>>> e4c6a735
                     source="",
                     labeling_date=""
                 )
             )
 
-<<<<<<< HEAD
-=======
         if ((idx+1) % nbatchforfullimage) == 0:
->>>>>>> e4c6a735
             print("ecriture image")
             if not os.path.exists("img/"):
                 os.makedirs("img/")
 
             fig1 = plot_list_segmentation_labeled_satellite_image(
-<<<<<<< HEAD
-                [labeled_satellite_image], [3, 2, 1]
-=======
                 list_labeled_satellite_image, [0, 1, 2]
->>>>>>> e4c6a735
                 )
 
             filename = pthimg.split('/')[-1]
@@ -245,19 +263,11 @@
             plot_file = filename + ".png"
 
             fig1.savefig(plot_file)
-<<<<<<< HEAD
-=======
             list_labeled_satellite_image = []
->>>>>>> e4c6a735
 
             if use_mlflow:
                 mlflow.log_artifact(plot_file, artifact_path="plots")
 
-<<<<<<< HEAD
-=======
-        del images, label, dic
-
->>>>>>> e4c6a735
 
 def calculate_IOU(output, labels):
     """
@@ -282,9 +292,8 @@
 
     return IOU
 
+
 # calculate num and denomionateur IOU
-
-
 def calculate_pourcentage_loss(output, labels):
     """
     Calculate the pourcentage of wrong predicted classes
