--- conflicted
+++ resolved
@@ -106,98 +106,7 @@
         del images, label, dic
 
 
-<<<<<<< HEAD
 def evaluer_modele_sur_jeu_de_test_segmentation_sentinel(
-=======
-def evaluer_modele_sur_jeu_de_test_change_detection_pleiade(
-    test_dl,
-    model,
-    tile_size,
-    batch_size,
-    use_mlflow=False
-):
-    """
-    Evaluates the model on the Pleiade test dataset for image segmentation.
-
-    Args:
-        test_dl (torch.utils.data.DataLoader): The data loader for the test
-        dataset.
-        model (torchvision.models): The segmentation model to evaluate.
-        tile_size (int): The size of each tile in pixels.
-        batch_size (int): The batch size.
-        use_mlflow (bool, optional): Whether to use MLflow for logging
-        artifacts. Defaults to False.
-
-    Returns:
-        None
-    """
-    # tile_size = 250
-    # batch_size  = 4
-    model.eval()
-    npatch = int((2000/tile_size)**2)
-    nbatchforfullimage = int(npatch/batch_size)
-
-    if not npatch % nbatchforfullimage == 0:
-        print("Le nombre de patchs \
-            n'est pas divisible par la taille d'un batch")
-        return None
-
-    list_labeled_satellite_image = []
-
-    for idx, batch in enumerate(test_dl):
-        # idx, batch = 0, next(iter(test_dl))
-        print(idx)
-        images, label, dic = batch
-        device = "cpu"
-        model = model.to(device)
-        images = images.to(device)
-
-        output_model = model(images)
-        mask_pred = np.array(torch.argmax(output_model, axis=1).to("cpu"))
-
-        for i in range(batch_size):
-            pthimg2 = dic["pathimage2"][i]
-            si2 = SatelliteImage.from_raster(
-                file_path=pthimg2,
-                dep=None,
-                date=None,
-                n_bands=3
-            )
-            si2.normalize()
-
-            list_labeled_satellite_image.append(
-                SegmentationLabeledSatelliteImage(
-                    satellite_image=s2,
-                    label=mask_pred[i],
-                    source="",
-                    labeling_date=""
-                )
-            )
-
-        if ((idx+1) % nbatchforfullimage) == 0:
-            print("ecriture image")
-            if not os.path.exists("img/"):
-                os.makedirs("img/")
-
-            fig1 = plot_list_segmentation_labeled_satellite_image(
-                list_labeled_satellite_image, [0, 1, 2]
-                )
-
-            filename = pthimg2.split('/')[-1]
-            filename = filename.split('.')[0]
-            filename = '_'.join(filename.split('_')[0:6])
-            plot_file = filename + ".png"
-
-            fig1.savefig(plot_file)
-            list_labeled_satellite_image = []
-
-            if use_mlflow:
-                mlflow.log_artifact(plot_file, artifact_path="plots")
-
-        del images, label, dic
-
-def evaluer_modele_sur_jeu_de_test_classification_pleiade(
->>>>>>> 912f22aa
     test_dl,
     model,
     tile_size,
@@ -345,8 +254,94 @@
                 mlflow.log_artifact(plot_file, artifact_path="plots")
 
 
-
-
+def evaluer_modele_sur_jeu_de_test_change_detection_pleiade(
+    test_dl,
+    model,
+    tile_size,
+    batch_size,
+    use_mlflow=False
+):
+    """
+    Evaluates the model on the Pleiade test dataset for image segmentation.
+
+    Args:
+        test_dl (torch.utils.data.DataLoader): The data loader for the test
+        dataset.
+        model (torchvision.models): The segmentation model to evaluate.
+        tile_size (int): The size of each tile in pixels.
+        batch_size (int): The batch size.
+        use_mlflow (bool, optional): Whether to use MLflow for logging
+        artifacts. Defaults to False.
+
+    Returns:
+        None
+    """
+    # tile_size = 250
+    # batch_size  = 4
+    model.eval()
+    npatch = int((2000/tile_size)**2)
+    nbatchforfullimage = int(npatch/batch_size)
+
+    if not npatch % nbatchforfullimage == 0:
+        print("Le nombre de patchs \
+            n'est pas divisible par la taille d'un batch")
+        return None
+
+    list_labeled_satellite_image = []
+
+    for idx, batch in enumerate(test_dl):
+        # idx, batch = 0, next(iter(test_dl))
+        print(idx)
+        images, label, dic = batch
+        device = "cpu"
+        model = model.to(device)
+        images = images.to(device)
+
+        output_model = model(images)
+        mask_pred = np.array(torch.argmax(output_model, axis=1).to("cpu"))
+
+        for i in range(batch_size):
+            pthimg2 = dic["pathimage2"][i]
+            si2 = SatelliteImage.from_raster(
+                file_path=pthimg2,
+                dep=None,
+                date=None,
+                n_bands=3
+            )
+            si2.normalize()
+
+            list_labeled_satellite_image.append(
+                SegmentationLabeledSatelliteImage(
+                    satellite_image=s2,
+                    label=mask_pred[i],
+                    source="",
+                    labeling_date=""
+                )
+            )
+
+        if ((idx+1) % nbatchforfullimage) == 0:
+            print("ecriture image")
+            if not os.path.exists("img/"):
+                os.makedirs("img/")
+
+            fig1 = plot_list_segmentation_labeled_satellite_image(
+                list_labeled_satellite_image, [0, 1, 2]
+                )
+
+            filename = pthimg2.split('/')[-1]
+            filename = filename.split('.')[0]
+            filename = '_'.join(filename.split('_')[0:6])
+            plot_file = filename + ".png"
+
+            fig1.savefig(plot_file)
+            list_labeled_satellite_image = []
+
+            if use_mlflow:
+                mlflow.log_artifact(plot_file, artifact_path="plots")
+
+        del images, label, dic
+
+ 
 
 def calculate_IOU(output, labels):
     """
