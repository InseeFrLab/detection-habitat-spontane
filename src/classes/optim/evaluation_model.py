import torch

# with open("../config.yml") as f:
#     config = yaml.load(f, Loader=SafeLoader)

# list_data_dir = download_data(config)
# list_output_dir = prepare_data(config, list_data_dir)
# #download_prepare_test(config)
# model = instantiate_model(config)
# train_dl, valid_dl, test_dl = instantiate_dataloader(
#     config, list_output_dir
# )


<<<<<<< HEAD
=======
def evaluer_modele_sur_jeu_de_test_segmentation_pleiade(
    test_dl,
    model,
    tile_size,
    batch_size,
    n_bands=3,
    use_mlflow=False,
    device: str = "cpu",
):
    """
    Evaluates the model on the Pleiade test dataset for image segmentation.

    Args:
        test_dl (torch.utils.data.DataLoader): The data loader for the test
        dataset.
        model (torchvision.models): The segmentation model to evaluate.
        tile_size (int): The size of each tile in pixels.
        batch_size (int): The batch size.
        use_mlflow (bool, optional): Whether to use MLflow for logging
        artifacts. Defaults to False.
        device (str): Device.

    Returns:
        None
    """
    # tile_size = 250
    # batch_size  = 4
    model.eval()
    npatch = int((2000 / tile_size) ** 2)
    nbatchforfullimage = int(npatch / batch_size)

    if not npatch % nbatchforfullimage == 0:
        print(
            "Le nombre de patchs \
            n'est pas divisible par la taille d'un batch"
        )
        return None

    list_labeled_satellite_image = []

    for idx, batch in enumerate(test_dl):
        # idx, batch = 0, next(iter(test_dl))
        print(idx)
        images, label, dic = batch

        model = model.to(device)
        images = images.to(device)

        output_model = model(images)
        mask_pred = np.array(torch.argmax(output_model, axis=1).to("cpu"))

        for i in range(len(batch)):
            pthimg = dic["pathimage"][i]
            si = SatelliteImage.from_raster(
                file_path=pthimg, dep=None, date=None, n_bands=n_bands
            )
            si.normalize()

            list_labeled_satellite_image.append(
                SegmentationLabeledSatelliteImage(
                    satellite_image=si,
                    label=mask_pred[i],
                    source="",
                    labeling_date="",
                )
            )

        if ((idx + 1) % nbatchforfullimage) == 0:
            print("ecriture image")
            if not os.path.exists("img/"):
                os.makedirs("img/")

            fig1 = plot_list_labeled_sat_images(
                list_labeled_satellite_image, [0, 1, 2]
            )

            filename = pthimg.split("/")[-1]
            filename = filename.split(".")[0]
            filename = "_".join(filename.split("_")[0:6])
            plot_file = "img/" + filename + ".png"

            fig1.savefig(plot_file)
            list_labeled_satellite_image = []

            if use_mlflow:
                mlflow.log_artifact(plot_file, artifact_path="plots")

        del images, label, dic


def evaluer_modele_sur_jeu_de_test_detection_pleiade(
    test_dl,
    model,
    tile_size,
    batch_size,
    n_bands=3,
    use_mlflow=False,
    device: str = "cpu",
):
    """
    Evaluates the model on the Pleiade test dataset for detection.

    Args:
        test_dl (torch.utils.data.DataLoader): The data loader for the test
        dataset.
        model (torchvision.models): The object detection model to evaluate.
        tile_size (int): The size of each tile in pixels.
        batch_size (int): The batch size.
        use_mlflow (bool, optional): Whether to use MLflow for logging
        artifacts. Defaults to False.
        device (str): Device.

    Returns:
        None
    """
    with torch.no_grad():
        model.eval()

        for idx, batch in enumerate(test_dl):
            images, label, dic = batch
            
            model = model.to(device)
            images = images.to(device)
            output_model = model(images)
            preds = np.array(torch.argmax(output_model, axis=1).to("cpu"))

            for i in range(len(batch)):
                pthimg = dic["pathimage"][i]
                si = SatelliteImage.from_raster(
                    file_path=pthimg, dep=None, date=None, n_bands=n_bands
                )
                si.normalize()

                labeled_image = DetectionLabeledSatelliteImage(
                    satellite_image=si,
                    label=preds[i],
                    source="",
                    labeling_date="",
                )

                if not os.path.exists("img/"):
                    os.makedirs("img/")

                fig1 = labeled_image.plot(
                    [0, 1, 2]
                )

                filename = pthimg.split("/")[-1]
                filename = filename.split(".")[0]
                filename = "_".join(filename.split("_")[0:6])
                plot_file = "img/" + filename + ".png"

                fig1.savefig(plot_file)

                if use_mlflow:
                    mlflow.log_artifact(plot_file, artifact_path="plots")

            del images, label, dic


def evaluer_modele_sur_jeu_de_test_segmentation_sentinel(
    test_dl,
    model,
    tile_size,
    batch_size,
    n_bands,
    use_mlflow=False,
    device: str = "cpu",
):
    for idx, batch in enumerate(test_dl):
        # idx, batch = 0, next(iter(test_dl))
        images, label, dic = batch

        if torch.cuda.is_available():
            model = model.to(device)
            images = images.to(device)

        output_model = model(images)
        mask_pred = np.array(torch.argmax(output_model, axis=1).to("cpu"))

        for i in range(batch_size):
            pthimg = dic["pathimage"][i]
            si = SatelliteImage.from_raster(
                file_path=pthimg, dep=None, date=None, n_bands=n_bands
            )
            si.normalize()

            labeled_satellite_image = SegmentationLabeledSatelliteImage(
                satellite_image=si,
                label=mask_pred[i],
                source="",
                labeling_date="",
            )

            print("ecriture image")
            if not os.path.exists("img/"):
                os.makedirs("img/")

            fig1 = plot_list_segmentation_labeled_satellite_image(
                [labeled_satellite_image], [3, 2, 1]
            )

            filename = pthimg.split("/")[-1]
            filename = filename.split(".")[0]
            filename = "_".join(filename.split("_")[0:6])
            plot_file = filename + ".png"

            fig1.savefig(plot_file)

            if use_mlflow:
                mlflow.log_artifact(plot_file, artifact_path="plots")


def evaluer_modele_sur_jeu_de_test_classification_pleiade(
    test_dl,
    model,
    tile_size,
    batch_size,
    n_bands=3,
    use_mlflow=False,
    device: str = "cpu",
):
    """
    Evaluates the model on the Pleiade test dataset for image classification.

    Args:
        test_dl (torch.utils.data.DataLoader): The data loader for the test
        dataset.
        model (torchvision.models): The classification model to evaluate.
        tile_size (int): The size of each tile in pixels.
        batch_size (int): The batch size.
        use_mlflow (bool, optional): Whether to use MLflow for logging
        artifacts. Defaults to False.
        device (str): Device.

    Returns:
        None
    """
    model.eval()
    npatch = int((2000 / tile_size) ** 2)
    nbatchforfullimage = int(npatch / batch_size)

    if not npatch % nbatchforfullimage == 0:
        print(
            "Le nombre de patchs \
            n'est pas divisible par la taille d'un batch"
        )
        return None

    list_labeled_satellite_image = []

    for idx, batch in enumerate(test_dl):
        print(idx)
        images, label, dic = batch

        model = model.to(device)
        images = images.to(device)

        output_model = model(images)
        output_model = output_model.to("cpu")
        probability_class_1 = output_model[:, 1]

        # Set a threshold for class prediction
        threshold = 0.51

        # Make predictions based on the threshold
        predictions = torch.where(
            probability_class_1 > threshold,
            torch.tensor([1]),
            torch.tensor([0]),
        )
        predicted_classes = predictions.type(torch.float)

        for i in range(batch_size):
            pthimg = dic["pathimage"][i]
            si = SatelliteImage.from_raster(
                file_path=pthimg, dep=None, date=None, n_bands=3
            )
            si.normalize()

            if int(predicted_classes[i]) == 0:
                mask_pred = np.full((tile_size, tile_size, 3), 255, dtype=np.uint8)

            elif int(predicted_classes[i]) == 1:
                mask_pred = np.full((tile_size, tile_size, 3), 0, dtype=np.uint8)

            list_labeled_satellite_image.append(
                SegmentationLabeledSatelliteImage(
                    satellite_image=si,
                    label=mask_pred,
                    source="",
                    labeling_date="",
                )
            )

        if ((idx + 1) % nbatchforfullimage) == 0:
            print("ecriture image")
            if not os.path.exists("img/"):
                os.makedirs("img/")

            fig1 = plot_list_labeled_sat_images(
                list_labeled_satellite_image, [0, 1, 2]
            )

            filename = pthimg.split("/")[-1]
            filename = filename.split(".")[0]
            filename = "_".join(filename.split("_")[0:6])
            plot_file = "img/" + filename + ".png"

            fig1.savefig(plot_file)
            list_labeled_satellite_image = []

            if use_mlflow:
                mlflow.log_artifact(plot_file, artifact_path="plots")


def evaluer_modele_sur_jeu_de_test_change_detection_pleiade(
    test_dl, model, tile_size, batch_size, use_mlflow=False, device: str = "cpu"
):
    """
    Evaluates the model on the Pleiade test dataset for image segmentation.

    Args:
        test_dl (torch.utils.data.DataLoader): The data loader for the test
        dataset.
        model (torchvision.models): The segmentation model to evaluate.
        tile_size (int): The size of each tile in pixels.
        batch_size (int): The batch size.
        use_mlflow (bool, optional): Whether to use MLflow for logging
        artifacts. Defaults to False.
        device (str): Device.

    Returns:
        None
    """
    # tile_size = 250
    # batch_size  = 4
    model.eval()
    npatch = int((2000 / tile_size) ** 2)
    nbatchforfullimage = int(npatch / batch_size)

    if not npatch % nbatchforfullimage == 0:
        print(
            "Le nombre de patchs \
            n'est pas divisible par la taille d'un batch"
        )
        return None

    list_labeled_satellite_image = []

    for idx, batch in enumerate(test_dl):
        # idx, batch = 0, next(iter(test_dl))
        print(idx)
        images, label, dic = batch
        model = model.to(device)
        images = images.to(device)

        output_model = model(images)
        mask_pred = np.array(torch.argmax(output_model, axis=1).to("cpu"))

        for i in range(batch_size):
            pthimg2 = dic["pathimage2"][i]
            si2 = SatelliteImage.from_raster(
                file_path=pthimg2, dep=None, date=None, n_bands=3
            )
            si2.normalize()

            list_labeled_satellite_image.append(
                SegmentationLabeledSatelliteImage(
                    satellite_image=si2,
                    label=mask_pred[i],
                    source="",
                    labeling_date="",
                )
            )

        if ((idx + 1) % nbatchforfullimage) == 0:
            print("ecriture image")
            if not os.path.exists("img/"):
                os.makedirs("img/")

            fig1 = plot_list_segmentation_labeled_satellite_image(
                list_labeled_satellite_image, [0, 1, 2]
            )

            filename = pthimg2.split("/")[-1]
            filename = filename.split(".")[0]
            filename = "_".join(filename.split("_")[0:6])
            plot_file = filename + ".png"

            fig1.savefig(plot_file)
            list_labeled_satellite_image = []

            if use_mlflow:
                mlflow.log_artifact(plot_file, artifact_path="plots")

        del images, label, dic


>>>>>>> 26dd60ad
def calculate_IOU(output, labels):
    """
    Calculate Intersection Over Union indicator
    based on output segmentation mask of a model
    and the true segmentations mask

    Args:
        output: the output of the segmentation
        label: the true segmentation mask

    """
    preds = torch.argmax(output, axis=1)

    numIOU = torch.sum((preds * labels), axis=[1, 2])  # vaut 1 si les 2 = 1
    denomIOU = torch.sum(torch.clamp(preds + labels, max=1), axis=[1, 2])

    IOU = numIOU / denomIOU
    IOU = [1 if torch.isnan(x) else x for x in IOU]
    IOU = torch.tensor(IOU, dtype=torch.float)
    IOU = torch.mean(IOU)

    return IOU


# calculate num and denomionateur IOU
def calculate_pourcentage_loss(output, labels):
    """
    Calculate the pourcentage of wrong predicted classes
    based on output classification predictions of a model
    and the true classes.

    Args:
        output: the output of the classification
        labels: the true classes

    """
    probability_class_1 = output[:, 1]

    # Set a threshold for class prediction
    threshold = 0.51

    # Make predictions based on the threshold
    predictions = torch.where(probability_class_1 > threshold, torch.tensor([1]), torch.tensor([0]))

    predicted_classes = predictions.type(torch.float)

    misclassified_percentage = (predicted_classes != labels).float().mean()

    return misclassified_percentage


def proportion_ones(labels):
    """
    Calculate the proportion of ones in the validation dataloader.

    Args:
        labels: the true classes

    """

    # Count the number of zeros
    num_zeros = int(torch.sum(labels == 0))

    # Count the number of ones
    num_ones = int(torch.sum(labels == 1))

    prop_ones = num_ones / (num_zeros + num_ones)

    # Rounded to two digits after the decimal point
    prop_ones = round(prop_ones, 2)

    return prop_ones<|MERGE_RESOLUTION|>--- conflicted
+++ resolved
@@ -10,98 +10,6 @@
 # train_dl, valid_dl, test_dl = instantiate_dataloader(
 #     config, list_output_dir
 # )
-
-
-<<<<<<< HEAD
-=======
-def evaluer_modele_sur_jeu_de_test_segmentation_pleiade(
-    test_dl,
-    model,
-    tile_size,
-    batch_size,
-    n_bands=3,
-    use_mlflow=False,
-    device: str = "cpu",
-):
-    """
-    Evaluates the model on the Pleiade test dataset for image segmentation.
-
-    Args:
-        test_dl (torch.utils.data.DataLoader): The data loader for the test
-        dataset.
-        model (torchvision.models): The segmentation model to evaluate.
-        tile_size (int): The size of each tile in pixels.
-        batch_size (int): The batch size.
-        use_mlflow (bool, optional): Whether to use MLflow for logging
-        artifacts. Defaults to False.
-        device (str): Device.
-
-    Returns:
-        None
-    """
-    # tile_size = 250
-    # batch_size  = 4
-    model.eval()
-    npatch = int((2000 / tile_size) ** 2)
-    nbatchforfullimage = int(npatch / batch_size)
-
-    if not npatch % nbatchforfullimage == 0:
-        print(
-            "Le nombre de patchs \
-            n'est pas divisible par la taille d'un batch"
-        )
-        return None
-
-    list_labeled_satellite_image = []
-
-    for idx, batch in enumerate(test_dl):
-        # idx, batch = 0, next(iter(test_dl))
-        print(idx)
-        images, label, dic = batch
-
-        model = model.to(device)
-        images = images.to(device)
-
-        output_model = model(images)
-        mask_pred = np.array(torch.argmax(output_model, axis=1).to("cpu"))
-
-        for i in range(len(batch)):
-            pthimg = dic["pathimage"][i]
-            si = SatelliteImage.from_raster(
-                file_path=pthimg, dep=None, date=None, n_bands=n_bands
-            )
-            si.normalize()
-
-            list_labeled_satellite_image.append(
-                SegmentationLabeledSatelliteImage(
-                    satellite_image=si,
-                    label=mask_pred[i],
-                    source="",
-                    labeling_date="",
-                )
-            )
-
-        if ((idx + 1) % nbatchforfullimage) == 0:
-            print("ecriture image")
-            if not os.path.exists("img/"):
-                os.makedirs("img/")
-
-            fig1 = plot_list_labeled_sat_images(
-                list_labeled_satellite_image, [0, 1, 2]
-            )
-
-            filename = pthimg.split("/")[-1]
-            filename = filename.split(".")[0]
-            filename = "_".join(filename.split("_")[0:6])
-            plot_file = "img/" + filename + ".png"
-
-            fig1.savefig(plot_file)
-            list_labeled_satellite_image = []
-
-            if use_mlflow:
-                mlflow.log_artifact(plot_file, artifact_path="plots")
-
-        del images, label, dic
 
 
 def evaluer_modele_sur_jeu_de_test_detection_pleiade(
@@ -174,59 +82,6 @@
             del images, label, dic
 
 
-def evaluer_modele_sur_jeu_de_test_segmentation_sentinel(
-    test_dl,
-    model,
-    tile_size,
-    batch_size,
-    n_bands,
-    use_mlflow=False,
-    device: str = "cpu",
-):
-    for idx, batch in enumerate(test_dl):
-        # idx, batch = 0, next(iter(test_dl))
-        images, label, dic = batch
-
-        if torch.cuda.is_available():
-            model = model.to(device)
-            images = images.to(device)
-
-        output_model = model(images)
-        mask_pred = np.array(torch.argmax(output_model, axis=1).to("cpu"))
-
-        for i in range(batch_size):
-            pthimg = dic["pathimage"][i]
-            si = SatelliteImage.from_raster(
-                file_path=pthimg, dep=None, date=None, n_bands=n_bands
-            )
-            si.normalize()
-
-            labeled_satellite_image = SegmentationLabeledSatelliteImage(
-                satellite_image=si,
-                label=mask_pred[i],
-                source="",
-                labeling_date="",
-            )
-
-            print("ecriture image")
-            if not os.path.exists("img/"):
-                os.makedirs("img/")
-
-            fig1 = plot_list_segmentation_labeled_satellite_image(
-                [labeled_satellite_image], [3, 2, 1]
-            )
-
-            filename = pthimg.split("/")[-1]
-            filename = filename.split(".")[0]
-            filename = "_".join(filename.split("_")[0:6])
-            plot_file = filename + ".png"
-
-            fig1.savefig(plot_file)
-
-            if use_mlflow:
-                mlflow.log_artifact(plot_file, artifact_path="plots")
-
-
 def evaluer_modele_sur_jeu_de_test_classification_pleiade(
     test_dl,
     model,
@@ -413,7 +268,6 @@
         del images, label, dic
 
 
->>>>>>> 26dd60ad
 def calculate_IOU(output, labels):
     """
     Calculate Intersection Over Union indicator
