import torch
import numpy as np
from classes.data.satellite_image import SatelliteImage
from classes.data.labeled_satellite_image import \
    SegmentationLabeledSatelliteImage
from utils.plot_utils import \
    plot_list_segmentation_labeled_satellite_image
import os
import mlflow
# with open("../config.yml") as f:
#     config = yaml.load(f, Loader=SafeLoader)

# list_data_dir = download_data(config)
# list_output_dir = prepare_data(config, list_data_dir)
# #download_prepare_test(config)
# model = instantiate_model(config)
# train_dl, valid_dl, test_dl = instantiate_dataloader(
#     config, list_output_dir
# )


def evaluer_modele_sur_jeu_de_test_segmentation_pleiade(
    test_dl,
    model,
    tile_size,
    batch_size,
    use_mlflow=False
<<<<<<< HEAD
):

=======
):  
    
    # tile_size = 250
    # batch_size  = 4
    model.eval()
>>>>>>> 2db8b7ca
    npatch = int((2000/tile_size)**2)
    nbatchforfullimage = int(npatch/batch_size)

    if not npatch % nbatchforfullimage == 0:
        print("Le nombre de patchs \
            n'est pas divisible par la taille d'un batch")
        return None

    list_labeled_satellite_image = []

    for idx, batch in enumerate(test_dl):
        # idx, batch = 0, next(iter(test_dl))
        print(idx)
        images, label, dic = batch

        model = model.to("cuda:0")
        images = images.to("cuda:0")

        output_model = model(images)
        mask_pred = np.array(torch.argmax(output_model, axis=1).to("cpu"))

        for i in range(batch_size):
            pthimg = dic["pathimage"][i]
            si = SatelliteImage.from_raster(
                file_path=pthimg,
                dep=None,
                date=None,
                n_bands=3
            )
            si.normalize()

            list_labeled_satellite_image.append(
                SegmentationLabeledSatelliteImage(
                    satellite_image=si,
                    label=mask_pred[i],
                    source="",
                    labeling_date=""
                )
            )

        if ((idx+1) % nbatchforfullimage) == 0:
            print("ecriture image")
            if not os.path.exists("img/"):
                os.makedirs("img/")

            fig1 = plot_list_segmentation_labeled_satellite_image(
                list_labeled_satellite_image, [0, 1, 2]
                )

            filename = pthimg.split('/')[-1]
            filename = filename.split('.')[0]
            filename = '_'.join(filename.split('_')[0:6])
            plot_file = filename + ".png"

            fig1.savefig(plot_file)
            list_labeled_satellite_image = []

            if use_mlflow:
                mlflow.log_artifact(plot_file, artifact_path="plots")

        del images, label, dic


def evaluer_modele_sur_jeu_de_test_segmentation_sentinel(
    test_dl,
    model,
    tile_size,
    batch_size,
    n_bands,
    use_mlflow=False,
):

    for idx, batch in enumerate(test_dl):
        # idx, batch = 0, next(iter(test_dl))
        images, label, dic = batch

        if torch.cuda.is_available():
            model = model.to("cuda:0")
            images = images.to("cuda:0")

        output_model = model(images)
        mask_pred = np.array(torch.argmax(output_model, axis=1).to("cpu"))

        for i in range(batch_size):
            pthimg = dic["pathimage"][i]
            si = SatelliteImage.from_raster(
                file_path=pthimg,
                dep=None,
                date=None,
                n_bands=n_bands
            )
            si.normalize()

            labeled_satellite_image = (
                SegmentationLabeledSatelliteImage(
                    satellite_image=si,
                    label=mask_pred[i],
                    source="",
                    labeling_date=""
                )
            )

            print("ecriture image")
            if not os.path.exists("img/"):
                os.makedirs("img/")

            fig1 = plot_list_segmentation_labeled_satellite_image(
                [labeled_satellite_image], [3, 2, 1]
                )

            filename = pthimg.split('/')[-1]
            filename = filename.split('.')[0]
            filename = '_'.join(filename.split('_')[0:6])
            plot_file = filename + ".png"

            fig1.savefig(plot_file)

            if use_mlflow:
                mlflow.log_artifact(plot_file, artifact_path="plots")


def calculate_IOU(output, labels):
    """
    Calculate Intersection Over Union indicator
    based on output segmentation mask of a model
    and the true segmentations mask

    Args:
        output: the output of the segmentation
        label: the true segmentation mask

    """
    preds = torch.argmax(output, axis=1)

    numIOU = torch.sum((preds * labels), axis=[1, 2])  # vaut 1 si les 2 = 1
    denomIOU = torch.sum(torch.clamp(preds + labels, max=1), axis=[1, 2])

    IOU = numIOU / denomIOU
    IOU = [1 if torch.isnan(x) else x for x in IOU]
    IOU = torch.tensor(IOU, dtype=torch.float)
    IOU = torch.mean(IOU)

    return IOU

# calculate num and denomionateur IOU<|MERGE_RESOLUTION|>--- conflicted
+++ resolved
@@ -25,16 +25,11 @@
     tile_size,
     batch_size,
     use_mlflow=False
-<<<<<<< HEAD
-):
-
-=======
 ):  
     
     # tile_size = 250
     # batch_size  = 4
     model.eval()
->>>>>>> 2db8b7ca
     npatch = int((2000/tile_size)**2)
     nbatchforfullimage = int(npatch/batch_size)
 
