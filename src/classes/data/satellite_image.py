"""
"""
from __future__ import annotations

import os
from datetime import date
from typing import List, Literal, Optional

import matplotlib.pyplot as plt
import numpy as np
import rasterio
import rasterio.plot as rp
import torch
from osgeo import gdal

from utils.utils import (
    get_bounds_for_tiles,
    get_indices_from_tile_length,
    get_transform_for_tiles,
)


class SatelliteImage:
    """ """

    def __init__(
        self,
        array: np.array,
        crs: str,
        bounds,
        transform,
        n_bands: int,
        filename: str,
        dep: Literal["971", "972", "973", "974", "976", "977", "978"],
        date: Optional[date] = None,
        normalized: bool = False,
    ):
        """
        Constructor.

        Args:
            array (np.array): _description_
            crs (str): _description_
            bounds (): _description_
            transform (): _description_
            n_bands (int): Number of bands.
            date (Optional[date], optional): _description_. Defaults to None.
            normalized (bool): _description_. Defaults to False.
        """
        self.array = array
        self.crs = crs
        self.bounds = bounds
        self.transform = transform
        self.n_bands = n_bands
        self.filename = filename
        self.dep = dep
        self.date = date
        self.normalized = normalized

    def split(self, tile_length: int) -> List[SatelliteImage]:
        """
        Split the SatelliteImage into folds of size tile_length

        Args:
            tile_length (int): Dimension of tiles

        Returns:
            List[SatelliteImage]: _description_
        """
        if tile_length % 2:
            raise ValueError("Tile length has to be an even number.")

        m = self.array.shape[1]
        n = self.array.shape[2]

        indices = get_indices_from_tile_length(m, n, tile_length)

        splitted_images = [
            SatelliteImage(
                array=self.array[:, rows[0] : rows[1], cols[0] : cols[1]],
                crs=self.crs,
                bounds=get_bounds_for_tiles(self.transform, rows, cols),
                transform=get_transform_for_tiles(
                    self.transform, rows[0], cols[0]
                ),
                n_bands=self.n_bands,
                filename=self.filename,  # a adapter avec bb
                dep=self.dep,
                date=self.date,
                normalized=self.normalized,
            )
            for rows, cols in indices
        ]

        return splitted_images

    def to_tensor(
        self, bands_indices: Optional[List[int]] = None
    ) -> torch.Tensor:
        """
        Return SatelliteImage array as a torch.Tensor.

        Args:
            bands_indices (List): List of indices of bands to plot.
                The indices should be integers between 0 and the
                number of bands - 1.

        Returns:
            torch.Tensor: _description_
        """
        if not bands_indices:
            return torch.from_numpy(self.array)
        else:
            return torch.from_numpy(self.array[bands_indices, :, :])

    def normalize(self, quantile: float = 0.97):
        """
        Normalize array values.

        Args:
            params (Dict): _description_
        """
        if self.normalized:
            # TODO: clean up
            print("Warning: this SatelliteImage is already normalized.")
            return
        if quantile < 0.5 or quantile > 1:
            raise ValueError(
                "Value of the `quantile` parameter must be between 0.5 and 1."
            )

        normalized_bands = [
            rp.adjust_band(
                np.clip(
                    self.array[i, :, :],
                    0,
                    np.quantile(self.array[i, :, :], quantile),
                )
            )
            for i in range(self.n_bands)
        ]
        self.array = np.stack(normalized_bands)
        self.normalized = True

    def copy(self):
        copy_image = SatelliteImage( 
                        array = self.array.copy(),
                        crs = self.crs,
                        bounds = self.bounds,
                        transform = self.transform,
                        n_bands = self.n_bands,
                        filename = self.filename,
                        dep = self.dep,
                        date = self.date,
                        normalized = self.normalized
        )
        
        return copy_image


    def plot(self, bands_indices: List):
        """Plot a subset of bands from a 3D array as an image.

        Args:
            bands_indices (List): List of indices of bands to plot.
                The indices should be integers between 0 and the
                number of bands - 1.
        """
        copy_image = self.copy()
        
        if not copy_image.normalized:
            copy_image.normalize()

        fig, ax = plt.subplots(figsize=(5, 5))
        ax.imshow(np.transpose(copy_image.array, (1, 2, 0))[:, :, bands_indices])
        plt.xticks([])
        plt.yticks([])
        plt.title(f"Dimension of image {copy_image.array.shape[1:]}")
        plt.show()


    @staticmethod
    def from_raster(
        file_path: str,
        dep: Literal["971", "972", "973", "974", "976", "977", "978"],
        date: Optional[date] = None,
        n_bands: int = 4,
    ) -> SatelliteImage:
        """
        Factory method to create a Satellite image from a raster file.

        Args:
            file_path (str): _description_
            date (Optional[date], optional): _description_. Defaults to None.
            n_bands (int): Number of bands.

        Returns:
            SatelliteImage: _description_
        """
        with rasterio.open(file_path) as raster:
            array = raster.read(
                [i for i in range(1, n_bands + 1)],
                out_shape=(n_bands, raster.height, raster.width),
            )
            crs = raster.crs
            bounds = raster.bounds
            transform = raster.transform
            normalized = False

        return SatelliteImage(
            array,
            crs,
            bounds,
            transform,
            n_bands,
            os.path.basename(file_path),
            dep,
            date,
            normalized,
        )

    def to_raster(
        self,
        directory_name: str,
        file_name: str,
        format: str = "jp2",
        proj=None,
    ) -> None:
        """
        calls a function to save a SatelliteImage Object into a raster file\
            according to the raster type desired (.tif or .jp2).

        Args:
            directory_name: a string representing the name of the directory \
            where the output file should be saved.
            file_name: a string representing the name of the output file.
            format: a string representing the raster type desired.
            proj: the projection to assign to the raser.
        """

<<<<<<< HEAD
        data = self.array
        crs = self.crs
        transform = self.transform
        n_bands = self.n_bands

        metadata = {
            "dtype": data.dtype,
            "count": n_bands,
            "width": data.shape[2],
            "height": data.shape[1],
            "crs": crs,
            "transform": transform,
            "driver": "JP2OpenJPEG",
            "compress": "jp2k",
            "interleave": "pixel",
        }

        if not os.path.exists(directory_name):
            os.makedirs(directory_name)

        file = directory_name + "/" + file_name
        with rasterio.open(file, "w", **metadata) as dst:
            dst.write(data, indexes=np.arange(n_bands) + 1)
=======
        if format == "jp2":
            to_raster_jp2(self, directory_name, file_name)
        elif format == "tif":
            to_raster_tif(self, directory_name, file_name, proj)
        else:
            raise ValueError('`format` must be either "jp2" or "tif"')


def to_raster_jp2(self, directory_name: str, file_name: str):
    """
    save a SatelliteImage Object into a raster file (.tif)

    Args:
        directory_name: a string representing the name of the directory \
        where the output file should be saved.
        file_name: a string representing the name of the output file.
    """

    data = self.array
    crs = self.crs
    transform = self.transform
    n_bands = self.n_bands

    metadata = {
        "dtype": "uint16",
        "count": n_bands,
        "width": data.shape[2],
        "height": data.shape[1],
        "crs": crs,
        "transform": transform,
        "driver": "JP2OpenJPEG",
        "compress": "jp2k",
        "interleave": "pixel",
    }

    if not os.path.exists(directory_name):
        os.makedirs(directory_name)

    file = directory_name + "/" + file_name
    with rasterio.open(file, "w", **metadata) as dst:
        dst.write(data, indexes=np.arange(n_bands) + 1)


def to_raster_tif(self, directory_name: str, filename: str, proj):
    """
    save a SatelliteImage Object into a raster file (.tif)

    Args:
        directory_name: a string representing the name of the directory \
        where the output file should be saved.
        file_name: a string representing the name of the output file.
        proj: the projection to assign to the raser.
    """

    transf = self.transform

    array = self.array

    driver = gdal.GetDriverByName("GTiff")
    out_ds = driver.Create(
        filename + ".tif",
        array.shape[2],
        array.shape[1],
        array.shape[0],
        gdal.GDT_Float64,
    )
    out_ds.SetGeoTransform(
        [transf[2], transf[0], transf[1], transf[5], transf[3], transf[4]]
    )
    out_ds.SetProjection(proj)

    for j in range(array.shape[0]):
        out_ds.GetRasterBand(j + 1).WriteArray(array[j, :, :])

    out_ds = None
>>>>>>> 72c0092f
<|MERGE_RESOLUTION|>--- conflicted
+++ resolved
@@ -238,31 +238,6 @@
             proj: the projection to assign to the raser.
         """
 
-<<<<<<< HEAD
-        data = self.array
-        crs = self.crs
-        transform = self.transform
-        n_bands = self.n_bands
-
-        metadata = {
-            "dtype": data.dtype,
-            "count": n_bands,
-            "width": data.shape[2],
-            "height": data.shape[1],
-            "crs": crs,
-            "transform": transform,
-            "driver": "JP2OpenJPEG",
-            "compress": "jp2k",
-            "interleave": "pixel",
-        }
-
-        if not os.path.exists(directory_name):
-            os.makedirs(directory_name)
-
-        file = directory_name + "/" + file_name
-        with rasterio.open(file, "w", **metadata) as dst:
-            dst.write(data, indexes=np.arange(n_bands) + 1)
-=======
         if format == "jp2":
             to_raster_jp2(self, directory_name, file_name)
         elif format == "tif":
@@ -337,5 +312,4 @@
     for j in range(array.shape[0]):
         out_ds.GetRasterBand(j + 1).WriteArray(array[j, :, :])
 
-    out_ds = None
->>>>>>> 72c0092f
+    out_ds = None