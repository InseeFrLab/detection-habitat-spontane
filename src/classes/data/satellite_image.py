--- conflicted
+++ resolved
@@ -222,11 +222,8 @@
         plt.title(f"Dimension of image {copy_image.array.shape[1:]}")
         plt.show()
 
-<<<<<<< HEAD
         return plt.gcf()
 
-=======
->>>>>>> 01ba89ab
     @staticmethod
     def from_raster(
         file_path: str,
